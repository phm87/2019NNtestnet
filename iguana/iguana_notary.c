--- conflicted
+++ resolved
@@ -93,11 +93,7 @@
         if ( dp->DESTHEIGHT < dp->prevDESTHEIGHT+supressfreq ) //dp->freq < 5 && // this should be used, for coins with a freq set! 
         {
             suppress = 1;
-<<<<<<< HEAD
-            printf(YELLOW"suppress %s -> KMD.%i more blocks\n"RESET,dp->symbol,dp->prevDESTHEIGHT+supressfreq-dp->DESTHEIGHT);
-=======
             printf(YELLOW"[%s:%i] suppress %i more KMD blocks\n"RESET,dp->symbol,checkpoint.blockhash.height,dp->prevDESTHEIGHT+supressfreq-dp->DESTHEIGHT);
->>>>>>> 5b6e26d5
         }
     }
     /*if ( strcmp(dp->dest,"KMD") == 0 )//|| strcmp(dp->dest,"CHAIN") == 0 )
@@ -147,10 +143,7 @@
     if ( suppress == 0 && bits256_nonz(checkpoint.blockhash.hash) != 0 && (checkpoint.blockhash.height % dp->freq) == 0 )
     {
         //dpow_heightfind(myinfo,dp,checkpoint.blockhash.height + 1000);
-<<<<<<< HEAD
-=======
         dp->prevDESTHEIGHT = dp->prevDESTHEIGHT == 0 ? 0 : dp->DESTHEIGHT;
->>>>>>> 5b6e26d5
         ptrs = calloc(1,sizeof(void *)*5 + sizeof(struct dpow_checkpoint) + sizeof(pthread_t));
         ptrs[0] = (void *)myinfo;
         ptrs[1] = (void *)dp;
