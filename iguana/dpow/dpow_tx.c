/******************************************************************************
 * Copyright © 2014-2018 The SuperNET Developers.                             *
 *                                                                            *
 * See the AUTHORS, DEVELOPER-AGREEMENT and LICENSE files at                  *
 * the top-level directory of this distribution for the individual copyright  *
 * holder information and the developer policies on copyright and licensing.  *
 *                                                                            *
 * Unless otherwise agreed in a custom licensing agreement, no part of the    *
 * SuperNET software, including this file may be copied, modified, propagated *
 * or distributed except according to the terms contained in the LICENSE file *
 *                                                                            *
 * Removal or modification of this copyright notice is prohibited.            *
 *                                                                            *
 ******************************************************************************/
 
#define DPOW_BLACKLIST -100000

void dpow_bestmask_update(struct supernet_info *myinfo,struct dpow_info *dp,struct dpow_block *bp,uint8_t nn_senderind,int8_t nn_bestk,uint64_t nn_bestmask,uint64_t nn_recvmask)
{
    int32_t startscore;
    if ( nn_senderind < 0 || nn_senderind >= bp->numnotaries )
        return;
    bp->notaries[nn_senderind].bestk = nn_bestk;
    bp->notaries[nn_senderind].bestmask = nn_bestmask;
    bp->notaries[nn_senderind].recvmask |= nn_recvmask;
    startscore = bp->scores[nn_senderind];
    if ( bp->bestk >= 0 )
    {
        if ( nn_bestk < 0 )
            bp->scores[nn_senderind] -= 10;
        else if ( nn_bestk != bp->bestk )
            bp->scores[nn_senderind]--;
        else if ( nn_bestmask != bp->bestmask )
            bp->scores[nn_senderind]--;
        else if ( bp->scores[nn_senderind] < 1 )
            bp->scores[nn_senderind] = 1;
        else bp->scores[nn_senderind]++;
        if ( startscore > DPOW_BLACKLIST && bp->scores[nn_senderind] <= DPOW_BLACKLIST )
            printf(">>>>>>>>>>>>> nn_senderind.%d %llx MIA, skip this node for now\n",nn_senderind,(long long)(1LL << nn_senderind));
    }
}

uint64_t dpow_lastk_mask(struct dpow_block *bp,int8_t *lastkp)
{
    int32_t j,m,k; uint64_t mask = bp->require0;
    *lastkp = -1;
    m = bp->require0;
    for (j=0; j<bp->numnotaries; j++)
    {
        k = DPOW_MODIND(bp,j,DPOW_CHECKPOINTFREQ);
        if ( (bp->require0 == 0 || k != 0) && bp->scores[k] < DPOW_BLACKLIST )
            continue;
        if ( bits256_nonz(bp->notaries[k].src.prev_hash) != 0 && bits256_nonz(bp->notaries[k].dest.prev_hash) != 0 )
        {
            bp->recvmask |= (1LL << k);
            mask |= (1LL << k);
            if ( ++m == bp->minsigs )
            {
                *lastkp = k;
                break;
            }
        }
    }
    return(mask);
}

int32_t dpow_bestk(struct dpow_block *bp,uint64_t *maskp)
{
    int8_t lastk; uint64_t mask;
    *maskp = 0;
    mask = dpow_lastk_mask(bp,&lastk);
    if ( lastk < 0 )
        return(-1);
    *maskp = mask;
    return(lastk);
}

uint64_t dpow_ratifybest(uint64_t refmask,struct dpow_block *bp,int8_t *lastkp)
{
    int32_t m,j,k; uint64_t bestmask,mask = bp->require0;
    bestmask = 0;
    *lastkp = -1;
    for (m=j=0; j<bp->numnotaries; j++)
    {
        k = (j + ((uint32_t)time(NULL) / DPOW_EPOCHDURATION)) % bp->numnotaries;//DPOW_MODIND(bp,j);
        if ( bp->require0 != 0 && k == 0 )
            continue;
        if ( bits256_nonz(bp->notaries[k].ratifysrcutxo) != 0 && bits256_nonz(bp->notaries[k].ratifydestutxo) != 0 )
        {
            mask |= (1LL << k);
            if ( ++m == bp->minsigs-bp->require0 )
            {
                *lastkp = k;
                bestmask = mask | bp->require0;
                //printf("m.%d == minsigs.%d (%d %llx)\n",m,bp->minsigs,k,(long long)bestmask);
            }
        }
    }
    return(bestmask);
}

uint64_t dpow_notarybestk(uint64_t refmask,struct dpow_block *bp,int8_t *lastkp)
{
    int32_t m,j,k,z,n; int8_t bestk = -1; uint64_t bestmask,mask = 0;//bp->require0;
    bestmask = 0;
    for (m=j=0; j<bp->numnotaries; j++)
    {
        //k = (j + ((uint32_t)time(NULL) / 180)) % bp->numnotaries;
        k = (j + (bp->height/DPOW_CHECKPOINTFREQ)) % bp->numnotaries;
        //if ( bp->require0 != 0 && k == 0 )
        //    continue;
        if ( bits256_nonz(bp->notaries[k].src.prev_hash) != 0 && bits256_nonz(bp->notaries[k].dest.prev_hash) != 0 && bp->paxwdcrc == bp->notaries[k].paxwdcrc )
        {
            for (z=n=0; z<bp->numnotaries; z++)
                if ( (bp->notaries[z].recvmask & (1LL << k)) != 0 )
                    n++;
            if ( n >= bp->numnotaries/2 )
            {
                mask |= (1LL << k);
                if ( ++m == bp->minsigs )//-bp->require0 )
                {
                    bestk = k;
                    bestmask = mask;// | bp->require0;
                    //printf("m.%d == minsigs.%d (%d %llx)\n",m,bp->minsigs,k,(long long)bestmask);
                }
            }
        }
    }
    if ( bestk >= 0 )
        *lastkp = bestk;
    return(bestmask);
}

uint64_t dpow_maskmin(uint64_t refmask, struct dpow_info *dp,struct dpow_block *bp,int8_t *lastkp)
{
    int32_t j,m,k,z,n,i,p,jk; uint64_t bestmask = 0,mask = 0;
    *lastkp = -1;
    m = 0;
    /* 
        Need to make sure majority of nodes agree on recvmask before calcuating and submitting bestmask and besk. 
        This keeps the network in consensus. 
        Notarizations are more reliable and better distributed amoung all nodes who are in a working state, rather than 
        the first 13 nodes who see a bestk that is valid in their recvmask. 
        nodes can only get into recvmask if they have utxos submitted. This happens in dpow_notarize_update before this function is called.
        //bp->recvmask |= mask;
        //if ( bits256_nonz(bp->notaries[k].src.prev_hash) != 0 && bits256_nonz(bp->notaries[k].dest.prev_hash) != 0 && bp->paxwdcrc == bp->notaries[k].paxwdcrc )
    */
    for (z=n=0; z<bp->numnotaries; z++)
        if ( bitweight(bp->notaries[z].recvmask) >= bp->minnodes )
            n++;
    if ( n < bp->minnodes )
        return(bestmask);

    // Fetch the last nota txid and create a seed from it. 
    uint8_t rndnodes[32];
    printf(BLUE"Random seed: ");
    for ( i=0; i<32; i++ )
    {
        // 32 rnd numbers from 1 -> numnotaries-1. 
        rndnodes[i] = (dp->prevnotatxid.bytes[i] % (bp->numnotaries-1))+1;
        printf("%i, ", rndnodes[i]);
    }
    printf("\n"RESET);
    z = -1;
    for (j=0; j<bp->numnotaries; j++)
    {
        jk = ((k=i= DPOW_MODIND(bp,j,dp->freq))>>1);
        for ( p=0; p<32; p++ )
        {
            if ( (bp->recvmask & (1LL << k)) != 0 && (mask & (1LL << k)) == 0 )
                break;
            jk = ((jk >= 32) ? 0 : jk+1);
            k += rndnodes[jk];
            while ( k >= bp->numnotaries ) 
                k -= bp->numnotaries;
        }
        if ( p == 32 ) 
            continue;
        // got this far we have a valid k
        mask |= (1LL << k);
        if ( ++m == bp->minsigs )
        {
            *lastkp = i;
            bestmask = mask;
            z = k;
        }
    }
    if ( *lastkp >= 0 )
    {
        char str[64]; sprintf(str,CYAN"-> newk.%i"RESET, z); 
        printf(GREEN"[%s:%i] nodes.%i vs min.%i bestk.%i %s\n", bp->srccoin->symbol, bp->height, bitweight(bp->recvmask), bp->minnodes, *lastkp, (*lastkp == z) ? RESET : str );
        for (mask=j=0; j<bp->numnotaries; j++)
        {
            if ( bp->notaries[j].src.siglens[*lastkp] > 0 )
                mask |= (1LL << j);
        }
        bp->srcsigsmasks[*lastkp] |= mask;
        for (mask=j=0; j<bp->numnotaries; j++)
        {
            if ( bp->notaries[j].dest.siglens[*lastkp] > 0 )
                mask |= (1LL << j);
        }
        bp->destsigsmasks[*lastkp] |= mask;
   }
   return(bestmask);
}

struct dpow_block *dpow_heightfind(struct supernet_info *myinfo,struct dpow_info *dp,int32_t height)
{
    int32_t i; struct dpow_block *bp = 0;
    for (i = 0; i < dp->maxblocks; i++) 
    {
        if ( dp->blocks[i] != 0 && height == dp->blocks[i]->height )
            return(dp->blocks[i]);
    }
    return(bp);
}

int32_t dpow_heightfind2(struct supernet_info *myinfo,struct dpow_info *dp,int32_t height)
{
    int32_t i; struct dpow_block *bp = 0;
    for (i = 0; i < dp->maxblocks; i++) 
    {
        if ( dp->blocks[i] != 0 && height == dp->blocks[i]->height )
            fprintf(stderr, "FOUND: blockindex.%i\n", i);
    }
    return(0);
}

int32_t dpow_blockfind(struct supernet_info *myinfo,struct dpow_info *dp)
{
    int32_t i;
    for (i = 0; i < dp->maxblocks; i++) 
    {
        if ( dp->blocks[i] == 0 )
            return(i);
    }
    return(-1);
}

int32_t dpow_voutstandard(struct supernet_info *myinfo,struct dpow_block *bp,uint8_t *serialized,int32_t m,int32_t src_or_dest,uint8_t pubkeys[][33],int32_t numratified)
{
    uint32_t paxwdcrc=0,locktime=0,numvouts; struct iguana_info *coin; uint64_t satoshis,satoshisB; int32_t i,n=0,opretlen,len=0; uint8_t opret[16384],data[16384],extras[16384];
    numvouts = 2;
    if ( pubkeys == 0 || numratified <= 0 )
    {
        if ( src_or_dest != 0 )
            coin = bp->destcoin;
        else coin = bp->srccoin;
        satoshis = DPOW_UTXOSIZE * m * .76;
        if ( (satoshisB= DPOW_UTXOSIZE * m - 10000) < satoshis )
            satoshis = satoshisB;
    }
    else
    {
        satoshis = DPOW_MINOUTPUT;
        numvouts += numratified;
    }
    len += iguana_rwvarint32(1,&serialized[len],&numvouts);
    len += iguana_rwnum(1,&serialized[len],sizeof(satoshis),&satoshis);
    serialized[len++] = 35;
    serialized[len++] = 33;
    decode_hex(&serialized[len],33,CRYPTO777_PUBSECPSTR), len += 33;
    serialized[len++] = CHECKSIG;
    if ( pubkeys != 0 && numratified != 0 )
    {
        satoshis = DPOW_MINOUTPUT;
        for (i=0; i<numratified; i++)
        {
            len += iguana_rwnum(1,&serialized[len],sizeof(satoshis),&satoshis);
            serialized[len++] = 35;
            serialized[len++] = 33;
            memcpy(&serialized[len],pubkeys[i],33), len += 33;
            serialized[len++] = CHECKSIG;
        }
        printf("numvouts.%d len.%d RATIFY vouts\n",numvouts,len);
    }
    if ( bp->MoMdepth > 0 && strcmp(bp->destcoin->symbol,"KMD") == 0 ) // || strcmp(bp->srccoin->symbol,"KMD") == 0) )
    {
        n = dpow_paxpending(myinfo,extras,sizeof(extras),&paxwdcrc,bp->MoM,bp->MoMdepth,bp->CCid,src_or_dest,bp);
    }
    satoshis = 0;
    len += iguana_rwnum(1,&serialized[len],sizeof(satoshis),&satoshis);
    if ( bp->isratify != 0 )
        opretlen = dpow_rwopret(1,opret,&bp->hashmsg,&bp->height,bp->srccoin->symbol,0,0,bp,src_or_dest);
    else opretlen = dpow_rwopret(1,opret,&bp->hashmsg,&bp->height,bp->srccoin->symbol,extras,n,bp,src_or_dest);
    if ( opretlen < 0 )
    {
        printf("negative opretlen.%d src_or_dest.%d\n",opretlen,src_or_dest);
        return(-1);
    }
    opretlen = dpow_opreturnscript(data,opret,opretlen);
    if ( opretlen < 0xfd )
        serialized[len++] = opretlen;
    else
    {
        serialized[len++] = 0xfd;
        serialized[len++] = opretlen & 0xff;
        serialized[len++] = (opretlen >> 8) & 0xff;
    }
    memcpy(&serialized[len],data,opretlen), len += opretlen;
    len += iguana_rwnum(1,&serialized[len],sizeof(locktime),&locktime);
    return(len);
}

bits256 dpow_notarytx(struct supernet_info *myinfo,char *signedtx,int32_t *numsigsp,int32_t isPoS,struct dpow_block *bp,int8_t bestk,uint64_t bestmask,int32_t usesigs,int32_t src_or_dest,uint8_t pubkeys[][33],int32_t numratified)
{
    uint32_t k,m,numsigs,version,vout,crcval,sequenceid = 0xffffffff; bits256 zero; int32_t n,siglen,len; uint8_t serialized[32768],*sig; bits256 txid; struct dpow_entry *ep; struct dpow_coinentry *cp;
    // int32_t preimage_len; uint8_t preimage[32768]; // here we will create preimage, when usesigs=0 (?)

	struct iguana_info *coin = (src_or_dest != 0) ? bp->destcoin : bp->srccoin;
	//printf("[Decker] dpow_notarytx: src.(%s) dst.(%s) src_or_dest.(%d) usesigs.(%d)\n", bp->srccoin->symbol, bp->destcoin->symbol, src_or_dest, usesigs);

	signedtx[0] = 0;
    *numsigsp = 0;
    memset(zero.bytes,0,sizeof(zero));
    len = numsigs = 0;
    version = 1;

	if (coin->sapling != 0) {
		version = 4;
		version = 1 << 31 | version; // overwintered
	}

	len += iguana_rwnum(1,&serialized[len],sizeof(version),&version);

	if (coin->sapling != 0) {
		uint32_t versiongroupid = 0x892f2085; // sapling
		len += iguana_rwnum(1, &serialized[len], sizeof(versiongroupid), &versiongroupid);
	}

	if ( isPoS != 0 )
        len += iguana_rwnum(1,&serialized[len],sizeof(bp->timestamp),&bp->timestamp);
    m = bp->minsigs;
    len += iguana_rwvarint32(1,&serialized[len],(uint32_t *)&m);
    // -- vins --
	for (k=m=0; k<bp->numnotaries; k++)
    {
        siglen = 0;
        sig = 0;
        if ( ((1LL << k) & bestmask) != 0 )
        {
            if ( pubkeys != 0 && numratified > 0 ) // state [1]
            {
		//printf("[Decker] dpow_notarytx: state [1]\n");
                if ( src_or_dest != 0 )
                {
                    txid = bp->notaries[k].ratifydestutxo;
                    vout = bp->notaries[k].ratifydestvout;
                }
                else
                {
                    txid = bp->notaries[k].ratifysrcutxo;
                    vout = bp->notaries[k].ratifysrcvout;
                }

				if ( bestk >= 0 ) //
                {
                    siglen = bp->notaries[k].ratifysiglens[src_or_dest];
                    sig = bp->notaries[k].ratifysigs[src_or_dest];
                }
                //char str[65]; printf("j.%d k.%d m.%d vin.(%s) v%d siglen.%d\n",j,k,m,bits256_str(str,txid),vout,siglen);
            }
            else // state [2]
            {
		//printf("[Decker] dpow_notarytx: state [2]\n");
                ep = &bp->notaries[k];
                cp = (src_or_dest != 0) ? &bp->notaries[k].dest : &bp->notaries[k].src;
                if ( bits256_nonz(cp->prev_hash) == 0 )
                {
                    printf("null prevhash k.%d m.%d src_or_dest.%d\n",k,m,src_or_dest);
                    return(zero);
                }
                txid = cp->prev_hash;
                vout = cp->prev_vout;
                if ( bestk >= 0 )
                {
                    siglen = cp->siglens[bestk];
                    sig = cp->sigs[bestk];
                }
            }
            len += iguana_rwbignum(1,&serialized[len],sizeof(txid),txid.bytes);
            len += iguana_rwnum(1,&serialized[len],sizeof(vout),&vout);

			if ( usesigs != 0 && bestk >= 0 ) // usesigs=1 -> insert signature
            {
                len += iguana_rwvarint32(1,&serialized[len],(uint32_t *)&siglen);
                if ( siglen > 0 && siglen <= sizeof(cp->sigs[bestk]) )
                {
                    memcpy(&serialized[len],sig,siglen);
                    len += siglen;
                    numsigs++;
                } //else printf("%s -> %s src_or_dest.%d Missing sig from k.%d\n",bp->srccoin->symbol,bp->destcoin->symbol,src_or_dest,k);
            } else serialized[len++] = 0; // usesigs=0 -> insert scriptlen = 0

            len += iguana_rwnum(1,&serialized[len],sizeof(sequenceid),&sequenceid);
            //printf("height.%d mod.%d VINI.%d <- i.%d j.%d\n",height,height % numnotaries,m,i,j);
            m++;
            if ( m == bp->minsigs )//&& k == bestk )
                break;
        }
    }
	// -- vins --
    if ( (n= dpow_voutstandard(myinfo,bp,&serialized[len],m,src_or_dest,pubkeys,numratified)) < 0 )
    {
        printf("error dpow_voutstandard m.%d src_or_dest.%d\n",m,src_or_dest);
        return(zero);
    }
    len += n;

	if (coin->sapling != 0) {
		uint32_t nExpiryHeight = 0;
		uint64_t valueBalance = 0;
		uint8_t nShieldedSpend = 0;
		uint8_t nShieldedOutput = 0;
		uint8_t nJoinSplit = 0;
		len += iguana_rwnum(1, &serialized[len], sizeof(nExpiryHeight), &nExpiryHeight);
		len += iguana_rwnum(1, &serialized[len], sizeof(valueBalance), &valueBalance);
		len += iguana_rwnum(1, &serialized[len], sizeof(nShieldedSpend), &nShieldedSpend); // The number of Spend descriptions in vShieldedSpend
		len += iguana_rwnum(1, &serialized[len], sizeof(nShieldedOutput), &nShieldedOutput); // The number of Output descriptions in vShieldedOutput
		len += iguana_rwnum(1, &serialized[len], sizeof(nJoinSplit), &nJoinSplit); // The number of JoinSplit descriptions in vJoinSplit
	}

	// here if usesigs=0 we have unsigned tx (not preimage), if usesigs=1 - we have signed tx with sigs from nn_bus network (?)

    init_hexbytes_noT(signedtx,serialized,len);
    //printf("[Decker] dpow_notarytx: signedtx.(%s)\n", signedtx);

    //printf("notarytx.(%s) opretlen.%d\n",signedtx,opretlen);
    if ( usesigs == 0 && bestk >= 0 )
    {
        crcval = calc_crc32(0,bp->ratifyrawtx[src_or_dest],bp->rawratifiedlens[src_or_dest]);
        if ( crcval != bp->pendingcrcs[src_or_dest] )
        {
            printf("new crcval.[%d] %x != %x\n",src_or_dest,crcval,bp->pendingcrcs[src_or_dest]);
            bp->pendingcrcs[src_or_dest] = crcval;
        }
        bp->notaries[bp->myind].pendingcrcs[src_or_dest] = bp->pendingcrcs[src_or_dest];
    }
    *numsigsp = numsigs;
    return(bits256_doublesha256(0,serialized,len));
}

cJSON *dpow_vins(struct iguana_info *coin,struct dpow_block *bp,int8_t bestk,uint64_t bestmask,int32_t usesigs,int32_t src_or_dest,int32_t useratified)
{
    int32_t k,m; bits256 txid; uint16_t vout; uint8_t script[35]; char scriptstr[256]; cJSON *vins=0,*item; struct dpow_entry *ep; struct dpow_coinentry *cp;
    vins = cJSON_CreateArray();
    for (m=k=0; k<bp->numnotaries; k++)
    {
        if ( ((1LL << k) & bestmask) != 0 )
        {
            ep = &bp->notaries[k];
            if ( useratified != 0 )
            {
                if ( src_or_dest != 0 )
                {
                    txid = bp->notaries[k].ratifydestutxo;
                    vout = bp->notaries[k].ratifydestvout;
                }
                else
                {
                    txid = bp->notaries[k].ratifysrcutxo;
                    vout = bp->notaries[k].ratifysrcvout;
                }
            }
            else
            {
                cp = (src_or_dest != 0) ? &bp->notaries[k].dest : &bp->notaries[k].src;
                txid = cp->prev_hash;
                vout = cp->prev_vout;
            }
            if ( bits256_nonz(txid) != 0 )
            {
                item = cJSON_CreateObject();
                jaddbits256(item,"txid",txid);
                jaddnum(item,"vout",vout);
				jaddnum(item, "amount", dstr(dpow_utxosize(coin->symbol)));
                if ( k == 0 && bp->require0 != 0 )
                {
                    script[0] = 0x76;
                    script[1] = 0xa9;
                    script[2] = 0x14;
                    calc_rmd160_sha256(&script[3],ep->pubkey,33); // 8ee61a3161993f4f7b7081259bf5f3322d65d3f8
                    script[23] = 0x88;
                    script[24] = 0xac;
                    init_hexbytes_noT(scriptstr,script,25);
                    /*int32_t z;
                    for (z=0; z<25; z++)
                        printf("%02x",script[z]);
                    printf(" <- script0\n");*/
                }
                else
                {
                    script[0] = 33;
                    memcpy(script+1,ep->pubkey,33);
                    script[34] = CHECKSIG;
                    init_hexbytes_noT(scriptstr,script,35);
                }
                jaddstr(item,"scriptPubKey",scriptstr);
                jaddi(vins,item);
                //printf("height.%d mod.%d VINI.%d <- i.%d j.%d\n",height,height % numnotaries,m,i,j);
                m++;
                if ( m == bp->minsigs )//&& k == bestk )
                    break;
            }
            else
            {
                printf("null txid slot k.%d m.%d minsigs.%d\n",k,m,bp->minsigs);
                free_json(vins);
                return(0);
            }
        }
    }
    return(vins);
}

void dpow_rawtxsign(struct supernet_info *myinfo,struct dpow_info *dp,struct iguana_info *coin,struct dpow_block *bp,char *rawtx,cJSON *vins,int8_t bestk,uint64_t bestmask,int32_t myind,int32_t src_or_dest)
{
    int32_t j,m=0,valid,retval=-1; char *jsonstr,*signedtx,*rawtx2,*sigstr,*pubstr; cJSON *signobj,*vinitem,*sobj,*txobj2,*item,*vin; uint8_t pubkey33[33]; bits256 srchash; struct dpow_entry *ep; struct dpow_coinentry *cp;
    if ( bestk < 0 )
        return;
    for (j=0; j<sizeof(srchash); j++)
        srchash.bytes[j] = dp->minerkey33[j+1];
    memset(srchash.bytes,0,sizeof(srchash));
    m = 0;
    ep = &bp->notaries[myind];
    cp = (src_or_dest != 0) ? &bp->notaries[myind].dest : &bp->notaries[myind].src;
    if ( (jsonstr= dpow_signrawtransaction(myinfo,coin,rawtx,vins)) != 0 )
    {
        if ( (signobj= cJSON_Parse(jsonstr)) != 0 )
        {
            if ( ((signedtx= jstr(signobj,"hex")) != 0 || (signedtx= jstr(signobj,"result")) != 0) && (rawtx2= dpow_decoderawtransaction(myinfo,coin,signedtx)) != 0 )
            {
                if ( (txobj2= cJSON_Parse(rawtx2)) != 0 )
                {
                    if ( (vin= jarray(&m,txobj2,"vin")) != 0 )
                    {
                        for (j=0; j<m; j++)
                        {
                            item = jitem(vin,j);
                            vinitem = jitem(vins,j);
                            if ( (sobj= jobj(item,"scriptSig")) != 0 && (sigstr= jstr(sobj,"hex")) != 0 && strlen(sigstr) > 32 )
                            {
                                valid = 0;
                                if ( dp->ratifying != 0 && j == 0 && bp->myind == 0 )
                                    valid = 1;
                                else if ( (pubstr= jstr(vinitem,"scriptPubKey")) != 0 && is_hexstr(pubstr,0) == 70 )
                                {
                                    decode_hex(pubkey33,33,&pubstr[2]);
                                    if ( memcmp(pubkey33,dp->minerkey33,33) == 0 )
                                        valid = 1;
                                    else
                                    {
                                        int32_t z;
                                        for (z=0; z<33; z++)
                                            printf("%02x",dp->minerkey33[z]);
                                        printf(" minerkey33 doesnt match\n");
                                        for (z=0; z<33; z++)
                                            printf("%02x",pubkey33[z]);
                                        printf(" scriptPubKey\n");
                                    }
                                }
                                if ( valid != 0 )
                                {
<<<<<<< HEAD
                                    char *txinfo = jprint(item,0);
                                    printf("bestk.%d %llx %s height.%d mod.%d VINI.%d myind.%d MINE.(%s)\n",bestk,(long long)bestmask,(src_or_dest != 0) ? bp->destcoin->symbol : bp->srccoin->symbol,bp->height,DPOW_MODIND(bp,0,dp->freq),j,myind,txinfo);
                                    free(txinfo);
=======
                                    /*char *txinfo = jprint(item,0);
                                    printf("bestk.%d %llx %s height.%d mod.%d VINI.%d myind.%d MINE j.%d\n",bestk,(long long)bestmask,(src_or_dest != 0) ? bp->destcoin->symbol : bp->srccoin->symbol,bp->height,DPOW_MODIND(bp,0),j,myind,txinfo,j);
                                    free(txinfo); */
>>>>>>> 5b6e26d5
                                    cp->siglens[bestk] = (int32_t)strlen(sigstr) >> 1;
                                    if ( src_or_dest != 0 )
                                        bp->destsigsmasks[bestk] |= (1LL << myind);
                                    else bp->srcsigsmasks[bestk] |= (1LL << myind);
                                    decode_hex(cp->sigs[bestk],cp->siglens[bestk],sigstr);
                                    ep->masks[src_or_dest][bestk] = bestmask;
                                    ep->beacon = bp->beacon;
                                    dpow_sigsend(myinfo,dp,bp,myind,bestk,bestmask,srchash,src_or_dest != 0 ? DPOW_SIGBTCCHANNEL : DPOW_SIGCHANNEL);
                                    retval = 0;
                                    break;
                                } else printf("sig.%d of %d didnt match pubkey? (%s)\n",j,m,jprint(vinitem,0));
                            } //else printf("notmine.(%s)\n",jprint(item,0));
                        }
                    } else printf("no vin[] (%s)\n",jprint(txobj2,0));
                    free_json(txobj2);
                } else printf("cant parse.(%s)\n",rawtx2);
                free(rawtx2);
            } else printf("error decoding (%s) %s\n",signedtx==0?"":signedtx,jsonstr);
            free_json(signobj);
        } else printf("error parsing.(%s)\n",jsonstr);
        free(jsonstr);
    } else printf("%s null signature in dpow_rawtxsign\n",dp->symbol);
}

int32_t dpow_signedtxgen(struct supernet_info *myinfo,struct dpow_info *dp,struct iguana_info *coin,struct dpow_block *bp,int8_t bestk,uint64_t bestmask,int32_t myind,uint32_t deprec,int32_t src_or_dest,int32_t useratified)
{
    int32_t j,m,numsigs,len,siglen,retval=-1; char rawtx[32768],*jsonstr,*rawtx2,*signedtx,*sigstr; cJSON *item,*sobj,*vins,*vin,*txobj2,*signobj; bits256 txid,srchash,zero; struct dpow_entry *ep;
    ep = &bp->notaries[myind];
    memset(&zero,0,sizeof(zero));
    if ( bestk < 0 )
        return(-1);
    for (j=0; j<sizeof(srchash); j++)
        srchash.bytes[j] = dp->minerkey33[j+1];
    if ( (vins= dpow_vins(coin,bp,bestk,bestmask,1,src_or_dest,useratified)) != 0 )
    {
        txid = dpow_notarytx(myinfo,rawtx,&numsigs,coin->chain->isPoS,bp,bestk,bestmask,0,src_or_dest,bp->numratified!=0?bp->ratified_pubkeys:0,useratified*bp->numratified);
        //char str[65]; printf("%s signedtxgen %s src_or_dest.%d (%d %llx) useratified.%d raw.(%s)\n",dp->symbol,bits256_str(str,txid),src_or_dest,bestk,(long long)bestmask,useratified,rawtx);
        if ( bits256_nonz(txid) != 0 && rawtx[0] != 0 ) // send tx to share utxo set
        {
            if ( useratified != 0 )
            {
                len = (int32_t)strlen(rawtx) >> 1;
                if ( len <= sizeof(bp->ratifyrawtx[src_or_dest]) )
                {
                    decode_hex(bp->ratifyrawtx[src_or_dest],len,rawtx),bp->rawratifiedlens[src_or_dest] = len;
                }
                if ( (jsonstr= dpow_signrawtransaction(myinfo,coin,rawtx,vins)) != 0 )
                {
                    if ( (signobj= cJSON_Parse(jsonstr)) != 0 )
                    {
                        if ( ((signedtx= jstr(signobj,"hex")) != 0 || (signedtx= jstr(signobj,"result")) != 0) && (rawtx2= dpow_decoderawtransaction(myinfo,coin,signedtx)) != 0 )
                        {
                            if ( (txobj2= cJSON_Parse(rawtx2)) != 0 )
                            {
                                if ( (vin= jarray(&m,txobj2,"vin")) != 0 )
                                {
                                    for (j=0; j<m; j++)
                                    {
                                        item = jitem(vin,j);
                                        if ( (sobj= jobj(item,"scriptSig")) != 0 && (sigstr= jstr(sobj,"hex")) != 0 && strlen(sigstr) > 32 )
                                        {
                                            siglen = (int32_t)strlen(sigstr) >> 1;
                                            bp->ratifysiglens[src_or_dest] = siglen;
                                            decode_hex(bp->ratifysigs[src_or_dest],siglen,sigstr);
                                            bp->notaries[bp->myind].ratifysiglens[src_or_dest] = siglen;
                                            memcpy(bp->notaries[bp->myind].ratifysigs[src_or_dest],bp->ratifysigs[src_or_dest],siglen);
                                            bp->ratifysigmasks[src_or_dest] |= (1LL << bp->myind);
                                            printf("RATIFYSIG[%d] <- set notaryid.%d siglen.%d (%s).%d\n",src_or_dest,bp->myind,bp->ratifysiglens[src_or_dest],sigstr,siglen);
                                            break;
                                        }
                                    }
                                }
                            }
                        }
                    }
                }
                else
                {
                    printf("signrawtransaction error vins.(%s) rawtx.(%s)\n",jprint(vins,0),rawtx);
                }
            } else dpow_rawtxsign(myinfo,dp,coin,bp,rawtx,vins,bestk,bestmask,myind,src_or_dest);
        } else printf("signedtxgen zero txid or null rawtx\n");
        free_json(vins);
    }
    else if ( (bestmask & bp->recvmask) != bestmask )
        printf("signedtxgen error generating vins bestk.%d %llx recv.%llx need to recv %llx\n",bestk,(long long)bestmask,(long long)bp->recvmask,(long long)(bestmask & ~bp->recvmask));
    return(retval);
}

uint64_t iguana_fastnotariescount(struct supernet_info *myinfo, struct dpow_info *dp, struct dpow_block *bp, int32_t src_or_dest, int32_t checkall);

void dpow_sigscheck(struct supernet_info *myinfo,struct dpow_info *dp,struct dpow_block *bp,int32_t myind,int32_t src_or_dest,int8_t bestk,uint64_t bestmask,uint8_t pubkeys[64][33],int32_t numratified)
{
    bits256 txid,srchash,zero,signedtxid; struct iguana_info *coin; int32_t i,j,len,numsigs; char *retstr=0,str[65],str2[65]; uint8_t txdata[32768]; uint32_t channel,state; uint64_t failedbestmask;
    coin = (src_or_dest != 0) ? bp->destcoin : bp->srccoin;
    memset(zero.bytes,0,sizeof(zero));
    memset(txid.bytes,0,sizeof(txid));
    channel = (src_or_dest != 0) ? DPOW_SIGBTCCHANNEL : DPOW_SIGCHANNEL;
    if ( bestk >= 0 && bp->state != 0xffffffff && coin != 0 )
    {
        dpow_notarytx(myinfo,bp->signedtx,&numsigs,coin->chain->isPoS,bp,bestk,bestmask,0,src_or_dest,pubkeys,numratified); // setcrcval
        signedtxid = dpow_notarytx(myinfo,bp->signedtx,&numsigs,coin->chain->isPoS,bp,bestk,bestmask,1,src_or_dest,pubkeys,numratified);
        bp->state = 1;
        if ( bits256_nonz(signedtxid) != 0 && numsigs == bp->minsigs ) 
        {
<<<<<<< HEAD
            if ( (failedbestmask= iguana_fastnotariescount(myinfo, dp, bp, src_or_dest, 0)) == bestmask )
=======
            if ( (retstr= dpow_sendrawtransaction(myinfo,coin,bp->signedtx,(bestmask & (1LL << bp->myind)) != 0)) != 0 ) 
>>>>>>> 5b6e26d5
            {
                if ( (retstr= dpow_sendrawtransaction(myinfo,coin,bp->signedtx,(bestmask & (1LL << bp->myind)) != 0)) != 0 )
                {
                    //printf("sendrawtransaction.(%s)\n",retstr);
                    if ( is_hexstr(retstr,0) == sizeof(txid)*2 )
                    {
                        decode_hex(txid.bytes,sizeof(txid),retstr);
                        if ( bits256_cmp(txid,signedtxid) == 0 )
                        {
                            if ( src_or_dest != 0 )
                            {
                                bp->desttxid = txid;
                                dpow_signedtxgen(myinfo,dp,bp->srccoin,bp,bestk,bestmask,myind,DPOW_SIGCHANNEL,0,numratified != 0);
                                
                            } else 
                            {
                                bp->srctxid = txid;
                            }
                            len = (int32_t)strlen(bp->signedtx) >> 1;
                            decode_hex(txdata+32,len,bp->signedtx);
                            for (j=0; j<sizeof(srchash); j++)
                                txdata[j] = txid.bytes[j];
                            state = src_or_dest != 0 ? 1000 : 0xffffffff;
                            if ( bp->state < state )
                            {
                                bp->state = state;
                                dpow_send(myinfo,dp,bp,txid,bp->hashmsg,(src_or_dest != 0) ? DPOW_BTCTXIDCHANNEL : DPOW_TXIDCHANNEL,bp->height,txdata,len+32);
                                printf("complete statemachine.%s ht.%d state.%d (%x %x)\n",coin->symbol,bp->height,bp->state,bp->hashmsg.uints[0],txid.uints[0]);
                                if ( src_or_dest == 0 )
                                {
                                    dp->lastnotarized = bp->hashmsg;
                                    dp->lastrecvmask = bp->recvmask;
                                    dp->prevDESTHEIGHT = bp->pendingprevDESTHT;
                                    dp->previous = dp->last;
                                    dp->prevnotatxid = bp->desttxid;
                                    dp->bestks[dp->numbestks] = bp->bestk;
                                    dp->numbestks = (dp->numbestks==64 ? 0 : dp->numbestks+1);
                                }
                            }
                        } else printf("sendtxid mismatch got %s instead of %s\n",bits256_str(str,txid),bits256_str(str2,signedtxid));
                    }
                    else
                    {
                        // If this fails its because a node has used a spent utxo.
                        // This should never happen because it checks the utxos are unspent in dpow_notarize_update.
                        printf(RED"dpow_sigscheck: [src.%s ht.%i] inputs spent: \n",bp->srccoin->symbol,bp->height);
                        for (j=0; j<bp->numnotaries; j++)
                        {
<<<<<<< HEAD
                            if ( ((1LL << j) & bp->bestmask) != 0 )
                            {
                                if ( src_or_dest != 0 )
                                {
                                    if ( dpow_gettxout(myinfo, bp->destcoin, bp->notaries[j].dest.prev_hash, bp->notaries[j].dest.prev_vout) == 0 ) 
                                        printf("    [%s] txid.%s v.%i \n", Notaries_elected[j][0],bits256_str(str,bp->notaries[j].dest.prev_hash), bp->notaries[j].dest.prev_vout);
                                }
                                else 
                                {
                                    if ( dpow_gettxout(myinfo, bp->srccoin, bp->notaries[j].src.prev_hash, bp->notaries[j].src.prev_vout) == 0 ) 
                                        printf("    [%s] txid.%s v.%i \n", Notaries_elected[j][0],bits256_str(str,bp->notaries[j].src.prev_hash), bp->notaries[j].src.prev_vout);
                                }
                            }
=======
                            bp->state = state;
                            dpow_send(myinfo,dp,bp,txid,bp->hashmsg,(src_or_dest != 0) ? DPOW_BTCTXIDCHANNEL : DPOW_TXIDCHANNEL,bp->height,txdata,len+32);
                            printf("complete statemachine.%s ht.%d state.%d (%x %x)\n",coin->symbol,bp->height,bp->state,bp->hashmsg.uints[0],txid.uints[0]);
                            if ( src_or_dest == 0 && dp->prevDESTHEIGHT == 0 )
                                dp->prevDESTHEIGHT = bp->pendingprevDESTHT;
>>>>>>> 5b6e26d5
                        }
                        printf(" \n"RESET);
                        bp->state = 0xffffffff;
                    }
                    free(retstr);
                    retstr = 0;
                }
                else
                {
                    printf("NULL return from sendrawtransaction. abort\n");
                    bp->state = 0xffffffff;
                }
            } 
            else 
            {
                /*
                  here we catch the situation where a notary is either acting maliciously by submitting the wrong sigs for their selected utxo, or some bug or attack has caused the vouts to get mixed up.. 
                  all nodes that are online will 100% agree which signitures are false. 
                  we can temporarily skip them from the next round. This means at worst a malicious node can only break every second notarization. 
                */
                uint64_t maskdiff = bp->bestmask^failedbestmask;
                printf(RED"dpow_sigscheck: [src.%s ht.%i] failedbestmask.%llx bestmask.%llx maskdiff.%llx\n"RESET,bp->srccoin->symbol,bp->height,(long long)failedbestmask, (long long)bp->bestmask, (long long)maskdiff );
                if ( failedbestmask == 0 )
                {
                    // the tx has failed for every notary, we cannot ban them all. This is likley detecting a bug rather than a malicious node.
                    // check if the tx was signed by nodes not int he bestmask. 
                    char printstr[65536];
                    sprintf(printstr,"[src.%s ht.%i] coin.%s tx.%s \n",bp->srccoin->symbol,bp->height,coin->symbol,bp->signedtx);
                    uint64_t testmask = iguana_fastnotariescount(myinfo, dp, bp, src_or_dest, 1);
                    sprintf(printstr,"nodes signed: ");
                    for (i=0; i<bp->numnotaries; i++)
                        if ( ((1LL << i) & testmask) != 0 )
                            sprintf(printstr,"%i, ",i);
                    sprintf(printstr," vs nodes in bestmask: ");
                    for (i=0; i<bp->numnotaries; i++)
                        if ( ((1LL << i) & bp->bestmask) != 0 )
                            sprintf(printstr,"%i, ",i);
                    printf("%s\n",printstr);
#ifdef LOGTX
                    FILE * fptr;
                    fptr = fopen("failed_sigcheck_allnodes", "a+");
                    fprintf(fptr, "%s\n",printstr);
                    fclose(fptr);
#endif        
                }
                else 
                {
                    // some node/s signed incorrectly..
                    for (j=0; j<bp->numnotaries; j++)
                        if ( (maskdiff & (1LL << j)) != 0 )
                        {
                            printf(RED"[%s] has submitted incorrect sig, ban them from the next round\n"RESET, Notaries_elected[j][0]);
                            dp->lastbanheight[j] = bp->height;
                        }
                }
                bp->state = 0xffffffff;
            }
        } //else printf("numsigs.%d vs required.%d\n",numsigs,bp->minsigs);
    }
}<|MERGE_RESOLUTION|>--- conflicted
+++ resolved
@@ -562,15 +562,9 @@
                                 }
                                 if ( valid != 0 )
                                 {
-<<<<<<< HEAD
-                                    char *txinfo = jprint(item,0);
-                                    printf("bestk.%d %llx %s height.%d mod.%d VINI.%d myind.%d MINE.(%s)\n",bestk,(long long)bestmask,(src_or_dest != 0) ? bp->destcoin->symbol : bp->srccoin->symbol,bp->height,DPOW_MODIND(bp,0,dp->freq),j,myind,txinfo);
-                                    free(txinfo);
-=======
                                     /*char *txinfo = jprint(item,0);
                                     printf("bestk.%d %llx %s height.%d mod.%d VINI.%d myind.%d MINE j.%d\n",bestk,(long long)bestmask,(src_or_dest != 0) ? bp->destcoin->symbol : bp->srccoin->symbol,bp->height,DPOW_MODIND(bp,0),j,myind,txinfo,j);
                                     free(txinfo); */
->>>>>>> 5b6e26d5
                                     cp->siglens[bestk] = (int32_t)strlen(sigstr) >> 1;
                                     if ( src_or_dest != 0 )
                                         bp->destsigsmasks[bestk] |= (1LL << myind);
@@ -664,7 +658,7 @@
 
 void dpow_sigscheck(struct supernet_info *myinfo,struct dpow_info *dp,struct dpow_block *bp,int32_t myind,int32_t src_or_dest,int8_t bestk,uint64_t bestmask,uint8_t pubkeys[64][33],int32_t numratified)
 {
-    bits256 txid,srchash,zero,signedtxid; struct iguana_info *coin; int32_t i,j,len,numsigs; char *retstr=0,str[65],str2[65]; uint8_t txdata[32768]; uint32_t channel,state; uint64_t failedbestmask;
+    bits256 txid,srchash,zero,signedtxid; struct iguana_info *coin; int32_t i,j,len,numsigs; char *retstr=0,str[65],str2[65],printstr[65536]; uint8_t txdata[32768]; uint32_t channel,state; uint64_t failedbestmask;
     coin = (src_or_dest != 0) ? bp->destcoin : bp->srccoin;
     memset(zero.bytes,0,sizeof(zero));
     memset(txid.bytes,0,sizeof(txid));
@@ -676,11 +670,7 @@
         bp->state = 1;
         if ( bits256_nonz(signedtxid) != 0 && numsigs == bp->minsigs ) 
         {
-<<<<<<< HEAD
             if ( (failedbestmask= iguana_fastnotariescount(myinfo, dp, bp, src_or_dest, 0)) == bestmask )
-=======
-            if ( (retstr= dpow_sendrawtransaction(myinfo,coin,bp->signedtx,(bestmask & (1LL << bp->myind)) != 0)) != 0 ) 
->>>>>>> 5b6e26d5
             {
                 if ( (retstr= dpow_sendrawtransaction(myinfo,coin,bp->signedtx,(bestmask & (1LL << bp->myind)) != 0)) != 0 )
                 {
@@ -726,32 +716,30 @@
                     {
                         // If this fails its because a node has used a spent utxo.
                         // This should never happen because it checks the utxos are unspent in dpow_notarize_update.
-                        printf(RED"dpow_sigscheck: [src.%s ht.%i] inputs spent: \n",bp->srccoin->symbol,bp->height);
+                        printstr += sprintf(printstr,RED"dpow_sigscheck: [src.%s ht.%i] inputs spent: \n",bp->srccoin->symbol,bp->height);
                         for (j=0; j<bp->numnotaries; j++)
                         {
-<<<<<<< HEAD
                             if ( ((1LL << j) & bp->bestmask) != 0 )
                             {
                                 if ( src_or_dest != 0 )
                                 {
                                     if ( dpow_gettxout(myinfo, bp->destcoin, bp->notaries[j].dest.prev_hash, bp->notaries[j].dest.prev_vout) == 0 ) 
-                                        printf("    [%s] txid.%s v.%i \n", Notaries_elected[j][0],bits256_str(str,bp->notaries[j].dest.prev_hash), bp->notaries[j].dest.prev_vout);
+                                        printstr += sprintf(printstr,"    [%s] txid.%s v.%i \n", Notaries_elected[j][0],bits256_str(str,bp->notaries[j].dest.prev_hash), bp->notaries[j].dest.prev_vout);
                                 }
                                 else 
                                 {
                                     if ( dpow_gettxout(myinfo, bp->srccoin, bp->notaries[j].src.prev_hash, bp->notaries[j].src.prev_vout) == 0 ) 
-                                        printf("    [%s] txid.%s v.%i \n", Notaries_elected[j][0],bits256_str(str,bp->notaries[j].src.prev_hash), bp->notaries[j].src.prev_vout);
+                                        printstr += sprintf(printstr,"    [%s] txid.%s v.%i \n", Notaries_elected[j][0],bits256_str(str,bp->notaries[j].src.prev_hash), bp->notaries[j].src.prev_vout);
                                 }
                             }
-=======
-                            bp->state = state;
-                            dpow_send(myinfo,dp,bp,txid,bp->hashmsg,(src_or_dest != 0) ? DPOW_BTCTXIDCHANNEL : DPOW_TXIDCHANNEL,bp->height,txdata,len+32);
-                            printf("complete statemachine.%s ht.%d state.%d (%x %x)\n",coin->symbol,bp->height,bp->state,bp->hashmsg.uints[0],txid.uints[0]);
-                            if ( src_or_dest == 0 && dp->prevDESTHEIGHT == 0 )
-                                dp->prevDESTHEIGHT = bp->pendingprevDESTHT;
->>>>>>> 5b6e26d5
                         }
-                        printf(" \n"RESET);
+                        printf("%s \n"RESET,printstr);
+#ifdef LOGTX
+                        FILE * fptr;
+                        fptr = fopen("failed_notarizations_spentinputs", "a+");
+                        fprintf(fptr, "%s\n",printstr);
+                        fclose(fptr);
+#endif  
                         bp->state = 0xffffffff;
                     }
                     free(retstr);
@@ -776,21 +764,20 @@
                 {
                     // the tx has failed for every notary, we cannot ban them all. This is likley detecting a bug rather than a malicious node.
                     // check if the tx was signed by nodes not int he bestmask. 
-                    char printstr[65536];
-                    sprintf(printstr,"[src.%s ht.%i] coin.%s tx.%s \n",bp->srccoin->symbol,bp->height,coin->symbol,bp->signedtx);
+                    printstr += sprintf(printstr,"[src.%s ht.%i] coin.%s tx.%s \n",bp->srccoin->symbol,bp->height,coin->symbol,bp->signedtx);
                     uint64_t testmask = iguana_fastnotariescount(myinfo, dp, bp, src_or_dest, 1);
-                    sprintf(printstr,"nodes signed: ");
+                    printstr += sprintf(printstr,"nodes signed: ");
                     for (i=0; i<bp->numnotaries; i++)
                         if ( ((1LL << i) & testmask) != 0 )
-                            sprintf(printstr,"%i, ",i);
-                    sprintf(printstr," vs nodes in bestmask: ");
+                            printstr += sprintf(printstr,"%i, ",i);
+                    printstr += sprintf(printstr," vs nodes in bestmask: ");
                     for (i=0; i<bp->numnotaries; i++)
                         if ( ((1LL << i) & bp->bestmask) != 0 )
-                            sprintf(printstr,"%i, ",i);
+                            printstr += sprintf(printstr,"%i, ",i);
                     printf("%s\n",printstr);
 #ifdef LOGTX
                     FILE * fptr;
-                    fptr = fopen("failed_sigcheck_allnodes", "a+");
+                    fptr = fopen("failed_notarizations_sigcheck", "a+");
                     fprintf(fptr, "%s\n",printstr);
                     fclose(fptr);
 #endif        
