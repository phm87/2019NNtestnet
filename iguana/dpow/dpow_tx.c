/******************************************************************************
 * Copyright © 2014-2018 The SuperNET Developers.                             *
 *                                                                            *
 * See the AUTHORS, DEVELOPER-AGREEMENT and LICENSE files at                  *
 * the top-level directory of this distribution for the individual copyright  *
 * holder information and the developer policies on copyright and licensing.  *
 *                                                                            *
 * Unless otherwise agreed in a custom licensing agreement, no part of the    *
 * SuperNET software, including this file may be copied, modified, propagated *
 * or distributed except according to the terms contained in the LICENSE file *
 *                                                                            *
 * Removal or modification of this copyright notice is prohibited.            *
 *                                                                            *
 ******************************************************************************/

#define DPOW_BLACKLIST -100000

void dpow_bestmask_update(struct supernet_info *myinfo,struct dpow_info *dp,struct dpow_block *bp,uint8_t nn_senderind,int8_t nn_bestk,uint64_t nn_bestmask,uint64_t nn_recvmask)
{
    int32_t startscore;
    if ( nn_senderind < 0 || nn_senderind >= bp->numnotaries )
        return;
    bp->notaries[nn_senderind].bestk = nn_bestk;
    bp->notaries[nn_senderind].bestmask = nn_bestmask;
    bp->notaries[nn_senderind].recvmask |= nn_recvmask;
    startscore = bp->scores[nn_senderind];
    if ( bp->bestk >= 0 )
    {
        if ( nn_bestk < 0 )
            bp->scores[nn_senderind] -= 10;
        else if ( nn_bestk != bp->bestk )
            bp->scores[nn_senderind]--;
        else if ( nn_bestmask != bp->bestmask )
            bp->scores[nn_senderind]--;
        else if ( bp->scores[nn_senderind] < 1 )
            bp->scores[nn_senderind] = 1;
        else bp->scores[nn_senderind]++;
        if ( startscore > DPOW_BLACKLIST && bp->scores[nn_senderind] <= DPOW_BLACKLIST )
            printf(">>>>>>>>>>>>> nn_senderind.%d %llx MIA, skip this node for now\n",nn_senderind,(long long)(1LL << nn_senderind));
    }
}

uint64_t dpow_lastk_mask(struct dpow_block *bp,int8_t *lastkp)
{
    int32_t j,m,k; uint64_t mask = bp->require0;
    *lastkp = -1;
    m = bp->require0;
    for (j=0; j<bp->numnotaries; j++)
    {
        k = DPOW_MODIND(bp,j);
        if ( (bp->require0 == 0 || k != 0) && bp->scores[k] < DPOW_BLACKLIST )
            continue;
        if ( bits256_nonz(bp->notaries[k].src.prev_hash) != 0 && bits256_nonz(bp->notaries[k].dest.prev_hash) != 0 )
        {
            bp->recvmask |= (1LL << k);
            mask |= (1LL << k);
            if ( ++m == bp->minsigs )
            {
                *lastkp = k;
                break;
            }
        }
    }
    return(mask);
}

int32_t dpow_bestk(struct dpow_block *bp,uint64_t *maskp)
{
    int8_t lastk; uint64_t mask;
    *maskp = 0;
    mask = dpow_lastk_mask(bp,&lastk);
    if ( lastk < 0 )
        return(-1);
    *maskp = mask;
    return(lastk);
}

uint64_t dpow_ratifybest(uint64_t refmask,struct dpow_block *bp,int8_t *lastkp)
{
    int32_t m,j,k; uint64_t bestmask,mask = bp->require0;
    bestmask = 0;
    *lastkp = -1;
    for (m=j=0; j<bp->numnotaries; j++)
    {
        k = (j + ((uint32_t)time(NULL) / DPOW_EPOCHDURATION)) % bp->numnotaries;//DPOW_MODIND(bp,j);
        if ( bp->require0 != 0 && k == 0 )
            continue;
        if ( bits256_nonz(bp->notaries[k].ratifysrcutxo) != 0 && bits256_nonz(bp->notaries[k].ratifydestutxo) != 0 )
        {
            mask |= (1LL << k);
            if ( ++m == bp->minsigs-bp->require0 )
            {
                *lastkp = k;
                bestmask = mask | bp->require0;
                //printf("m.%d == minsigs.%d (%d %llx)\n",m,bp->minsigs,k,(long long)bestmask);
            }
        }
    }
    return(bestmask);
}

uint64_t dpow_notarybestk(uint64_t refmask,struct dpow_block *bp,int8_t *lastkp)
{
    int32_t m,j,k,z,n; int8_t bestk = -1; uint64_t bestmask,mask = 0;//bp->require0;
    bestmask = 0;
    for (m=j=0; j<bp->numnotaries; j++)
    {
        //k = (j + ((uint32_t)time(NULL) / 180)) % bp->numnotaries;
        k = (j + (bp->height/DPOW_CHECKPOINTFREQ)) % bp->numnotaries;
        //if ( bp->require0 != 0 && k == 0 )
        //    continue;
        if ( bits256_nonz(bp->notaries[k].src.prev_hash) != 0 && bits256_nonz(bp->notaries[k].dest.prev_hash) != 0 && bp->paxwdcrc == bp->notaries[k].paxwdcrc )
        {
            for (z=n=0; z<bp->numnotaries; z++)
                if ( (bp->notaries[z].recvmask & (1LL << k)) != 0 )
                    n++;
            if ( n >= bp->numnotaries/2 )
            {
                mask |= (1LL << k);
                if ( ++m == bp->minsigs )//-bp->require0 )
                {
                    bestk = k;
                    bestmask = mask;// | bp->require0;
                    //printf("m.%d == minsigs.%d (%d %llx)\n",m,bp->minsigs,k,(long long)bestmask);
                }
            }
        }
    }
    if ( bestk >= 0 )
        *lastkp = bestk;
    return(bestmask);
}

uint64_t dpow_maskmin(uint64_t refmask,struct dpow_block *bp,int8_t *lastkp)
{
    int32_t j,m,k; uint64_t bestmask,mask = 0;//bp->require0;
    bestmask = 0;
    *lastkp = -1;
    m = 0;//bp->require0;
    for (j=0; j<bp->numnotaries; j++)
    {
        k = DPOW_MODIND(bp,j);
        //if ( (bp->require0 == 0 || k != 0) && bp->scores[k] < DPOW_BLACKLIST )
        //    continue;
        if ( bits256_nonz(bp->notaries[k].src.prev_hash) != 0 && bits256_nonz(bp->notaries[k].dest.prev_hash) != 0 && bp->paxwdcrc == bp->notaries[k].paxwdcrc )
        {
            mask |= (1LL << k);
            if ( ++m == bp->minsigs )
            {
                *lastkp = k;
                bestmask = mask;
            }
        }
    }
    bp->recvmask |= mask;
    if ( *lastkp >= 0 )
    {
        for (mask=j=0; j<bp->numnotaries; j++)
        {
            if ( bp->notaries[j].src.siglens[*lastkp] > 0 )
                mask |= (1LL << j);
        }
        bp->srcsigsmasks[*lastkp] |= mask;
        for (mask=j=0; j<bp->numnotaries; j++)
        {
            if ( bp->notaries[j].dest.siglens[*lastkp] > 0 )
                mask |= (1LL << j);
        }
        bp->destsigsmasks[*lastkp] |= mask;
   }
    return(bestmask);
}

struct dpow_block *dpow_heightfind(struct supernet_info *myinfo,struct dpow_info *dp,int32_t height)
{
    int32_t r,h,incr = 100000; struct dpow_block *bp = 0;
    if ( height > dp->maxblocks )
    {
        if ( dp->maxblocks+incr < height+10000 )
            incr = (height+10000) - dp->maxblocks;
        dp->blocks = realloc(dp->blocks,sizeof(*dp->blocks) * (dp->maxblocks + incr));
        memset(&dp->blocks[dp->maxblocks],0,sizeof(*dp->blocks) * incr);
        dp->maxblocks += incr;
    }
    if ( height < dp->maxblocks )
        bp = dp->blocks!=0 ? dp->blocks[height] : 0;
    if ( bp == 0 && height < DPOW_FIRSTRATIFY )
    {
        r = (rand() % DPOW_FIRSTRATIFY);
        for (h=0; h<DPOW_FIRSTRATIFY; h++)
        {
            height = (r + h) % DPOW_FIRSTRATIFY;
            if ( (bp= dp->blocks[height]) != 0 )
                return(bp);
        }
    }
    if ( bp != 0 && bp->state == 0xffffffff )
        bp = 0;
    return(bp);
}

int32_t dpow_voutstandard(struct supernet_info *myinfo,struct dpow_block *bp,uint8_t *serialized,int32_t m,int32_t src_or_dest,uint8_t pubkeys[][33],int32_t numratified)
{
    uint32_t paxwdcrc=0,locktime=0,numvouts; struct iguana_info *coin; uint64_t satoshis,satoshisB; int32_t i,n=0,opretlen,len=0; uint8_t opret[16384],data[16384],extras[16384];
    numvouts = 2;
    if ( pubkeys == 0 || numratified <= 0 )
    {
        if ( src_or_dest != 0 )
            coin = bp->destcoin;
        else coin = bp->srccoin;
        satoshis = DPOW_UTXOSIZE * m * .76;
        if ( (satoshisB= DPOW_UTXOSIZE * m - 10000) < satoshis )
            satoshis = satoshisB;
    }
    else
    {
        satoshis = DPOW_MINOUTPUT;
        numvouts += numratified;
    }
    len += iguana_rwvarint32(1,&serialized[len],&numvouts);
    len += iguana_rwnum(1,&serialized[len],sizeof(satoshis),&satoshis);
    serialized[len++] = 35;
    serialized[len++] = 33;
    decode_hex(&serialized[len],33,CRYPTO777_PUBSECPSTR), len += 33;
    serialized[len++] = CHECKSIG;
    if ( pubkeys != 0 && numratified != 0 )
    {
        satoshis = DPOW_MINOUTPUT;
        for (i=0; i<numratified; i++)
        {
            len += iguana_rwnum(1,&serialized[len],sizeof(satoshis),&satoshis);
            serialized[len++] = 35;
            serialized[len++] = 33;
            memcpy(&serialized[len],pubkeys[i],33), len += 33;
            serialized[len++] = CHECKSIG;
        }
        printf("numvouts.%d len.%d RATIFY vouts\n",numvouts,len);
    }
    if ( bp->MoMdepth > 0 && strcmp(bp->destcoin->symbol,"KMD") == 0 ) // || strcmp(bp->srccoin->symbol,"KMD") == 0) )
    {
        n = dpow_paxpending(myinfo,extras,sizeof(extras),&paxwdcrc,bp->MoM,bp->MoMdepth,bp->CCid,src_or_dest,bp);
    }
    satoshis = 0;
    len += iguana_rwnum(1,&serialized[len],sizeof(satoshis),&satoshis);
    if ( bp->isratify != 0 )
        opretlen = dpow_rwopret(1,opret,&bp->hashmsg,&bp->height,bp->srccoin->symbol,0,0,bp,src_or_dest);
    else opretlen = dpow_rwopret(1,opret,&bp->hashmsg,&bp->height,bp->srccoin->symbol,extras,n,bp,src_or_dest);
    if ( opretlen < 0 )
    {
        printf("negative opretlen.%d src_or_dest.%d\n",opretlen,src_or_dest);
        return(-1);
    }
    opretlen = dpow_opreturnscript(data,opret,opretlen);
    if ( opretlen < 0xfd )
        serialized[len++] = opretlen;
    else
    {
        serialized[len++] = 0xfd;
        serialized[len++] = opretlen & 0xff;
        serialized[len++] = (opretlen >> 8) & 0xff;
    }
    memcpy(&serialized[len],data,opretlen), len += opretlen;
    len += iguana_rwnum(1,&serialized[len],sizeof(locktime),&locktime);
    return(len);
}

bits256 dpow_notarytx(struct supernet_info *myinfo,char *signedtx,int32_t *numsigsp,int32_t isPoS,struct dpow_block *bp,int8_t bestk,uint64_t bestmask,int32_t usesigs,int32_t src_or_dest,uint8_t pubkeys[][33],int32_t numratified)
{
    uint32_t k,m,numsigs,version,vout,crcval,sequenceid = 0xffffffff; bits256 zero; int32_t n,siglen,len; uint8_t serialized[32768],*sig; bits256 txid; struct dpow_entry *ep; struct dpow_coinentry *cp;
    // int32_t preimage_len; uint8_t preimage[32768]; // here we will create preimage, when usesigs=0 (?)

	struct iguana_info *coin = (src_or_dest != 0) ? bp->destcoin : bp->srccoin;
	//printf("[Decker] dpow_notarytx: src.(%s) dst.(%s) src_or_dest.(%d) usesigs.(%d)\n", bp->srccoin->symbol, bp->destcoin->symbol, src_or_dest, usesigs);
	
	signedtx[0] = 0;
    *numsigsp = 0;
    memset(zero.bytes,0,sizeof(zero));
    len = numsigs = 0;
    version = 1;
	
	if (coin->sapling != 0) {
		version = 4;
		version = 1 << 31 | version; // overwintered
	}
	
	len += iguana_rwnum(1,&serialized[len],sizeof(version),&version);
	
	if (coin->sapling != 0) {
		uint32_t versiongroupid = 0x892f2085; // sapling
		len += iguana_rwnum(1, &serialized[len], sizeof(versiongroupid), &versiongroupid);
	}
	
	if ( isPoS != 0 )
        len += iguana_rwnum(1,&serialized[len],sizeof(bp->timestamp),&bp->timestamp);
    m = bp->minsigs;
    len += iguana_rwvarint32(1,&serialized[len],(uint32_t *)&m);
    // -- vins --
	for (k=m=0; k<bp->numnotaries; k++)
    {
        siglen = 0;
        sig = 0;
        if ( ((1LL << k) & bestmask) != 0 )
        {
            if ( pubkeys != 0 && numratified > 0 ) // state [1]
            {
		//printf("[Decker] dpow_notarytx: state [1]\n");
                if ( src_or_dest != 0 )
                {
                    txid = bp->notaries[k].ratifydestutxo;
                    vout = bp->notaries[k].ratifydestvout;
                } 
                else
                {
                    txid = bp->notaries[k].ratifysrcutxo;
                    vout = bp->notaries[k].ratifysrcvout;
                }
                
				if ( bestk >= 0 ) // 
                {
                    siglen = bp->notaries[k].ratifysiglens[src_or_dest];
                    sig = bp->notaries[k].ratifysigs[src_or_dest];
                }
                //char str[65]; printf("j.%d k.%d m.%d vin.(%s) v%d siglen.%d\n",j,k,m,bits256_str(str,txid),vout,siglen);
            }
            else // state [2]
            {
		//printf("[Decker] dpow_notarytx: state [2]\n");
                ep = &bp->notaries[k];
                cp = (src_or_dest != 0) ? &bp->notaries[k].dest : &bp->notaries[k].src;
                if ( bits256_nonz(cp->prev_hash) == 0 )
                {
                    printf("null prevhash k.%d m.%d src_or_dest.%d\n",k,m,src_or_dest);
                    return(zero);
                }
                txid = cp->prev_hash;
                vout = cp->prev_vout;
                if ( bestk >= 0 )
                {
                    siglen = cp->siglens[bestk];
                    sig = cp->sigs[bestk];
                }
            }
            len += iguana_rwbignum(1,&serialized[len],sizeof(txid),txid.bytes);
            len += iguana_rwnum(1,&serialized[len],sizeof(vout),&vout);
            
			if ( usesigs != 0 && bestk >= 0 ) // usesigs=1 -> insert signature
            {
                len += iguana_rwvarint32(1,&serialized[len],(uint32_t *)&siglen);
                if ( siglen > 0 && siglen <= sizeof(cp->sigs[bestk]) )
                {
                    memcpy(&serialized[len],sig,siglen);
                    len += siglen;
                    numsigs++;
<<<<<<< HEAD
                } else printf("%s -> %s src_or_dest.%d Missing sig from k.%d\n",bp->srccoin->symbol,bp->destcoin->symbol,src_or_dest,k);
            } else serialized[len++] = 0;
=======
                } //else printf("%s -> %s src_or_dest.%d Missing sig from k.%d\n",bp->srccoin->symbol,bp->destcoin->symbol,src_or_dest,k);
            } else serialized[len++] = 0; // usesigs=0 -> insert scriptlen = 0

>>>>>>> 4679fbcd
            len += iguana_rwnum(1,&serialized[len],sizeof(sequenceid),&sequenceid);
            //printf("height.%d mod.%d VINI.%d <- i.%d j.%d\n",height,height % numnotaries,m,i,j);
            m++;
            if ( m == bp->minsigs )//&& k == bestk )
                break;
        }
    }
	// -- vins --
    if ( (n= dpow_voutstandard(myinfo,bp,&serialized[len],m,src_or_dest,pubkeys,numratified)) < 0 )
    {
        printf("error dpow_voutstandard m.%d src_or_dest.%d\n",m,src_or_dest);
        return(zero);
    }
    len += n;

	if (coin->sapling != 0) {
		uint32_t nExpiryHeight = 0;
		uint64_t valueBalance = 0;
		uint8_t nShieldedSpend = 0;
		uint8_t nShieldedOutput = 0;
		uint8_t nJoinSplit = 0;
		len += iguana_rwnum(1, &serialized[len], sizeof(nExpiryHeight), &nExpiryHeight);
		len += iguana_rwnum(1, &serialized[len], sizeof(valueBalance), &valueBalance);
		len += iguana_rwnum(1, &serialized[len], sizeof(nShieldedSpend), &nShieldedSpend); // The number of Spend descriptions in vShieldedSpend
		len += iguana_rwnum(1, &serialized[len], sizeof(nShieldedOutput), &nShieldedOutput); // The number of Output descriptions in vShieldedOutput
		len += iguana_rwnum(1, &serialized[len], sizeof(nJoinSplit), &nJoinSplit); // The number of JoinSplit descriptions in vJoinSplit
	}

	// here if usesigs=0 we have unsigned tx (not preimage), if usesigs=1 - we have signed tx with sigs from nn_bus network (?)

    init_hexbytes_noT(signedtx,serialized,len);
    //printf("[Decker] dpow_notarytx: signedtx.(%s)\n", signedtx);

    //printf("notarytx.(%s) opretlen.%d\n",signedtx,opretlen);
    if ( usesigs == 0 && bestk >= 0 )
    {
        crcval = calc_crc32(0,bp->ratifyrawtx[src_or_dest],bp->rawratifiedlens[src_or_dest]);
        if ( crcval != bp->pendingcrcs[src_or_dest] )
        {
            printf("new crcval.[%d] %x != %x\n",src_or_dest,crcval,bp->pendingcrcs[src_or_dest]);
            bp->pendingcrcs[src_or_dest] = crcval;
        }
        bp->notaries[bp->myind].pendingcrcs[src_or_dest] = bp->pendingcrcs[src_or_dest];
    }
    *numsigsp = numsigs;
    return(bits256_doublesha256(0,serialized,len));
}

cJSON *dpow_vins(struct iguana_info *coin,struct dpow_block *bp,int8_t bestk,uint64_t bestmask,int32_t usesigs,int32_t src_or_dest,int32_t useratified)
{
    int32_t k,m; bits256 txid; uint16_t vout; uint8_t script[35]; char scriptstr[256]; cJSON *vins=0,*item; struct dpow_entry *ep; struct dpow_coinentry *cp;
    vins = cJSON_CreateArray();
    for (m=k=0; k<bp->numnotaries; k++)
    {
        if ( ((1LL << k) & bestmask) != 0 )
        {
            ep = &bp->notaries[k];
            if ( useratified != 0 )
            {
                if ( src_or_dest != 0 )
                {
                    txid = bp->notaries[k].ratifydestutxo;
                    vout = bp->notaries[k].ratifydestvout;
                }
                else
                {
                    txid = bp->notaries[k].ratifysrcutxo;
                    vout = bp->notaries[k].ratifysrcvout;
                }
            }
            else
            {
                cp = (src_or_dest != 0) ? &bp->notaries[k].dest : &bp->notaries[k].src;
                txid = cp->prev_hash;
                vout = cp->prev_vout;
            }
            if ( bits256_nonz(txid) != 0 )
            {
                item = cJSON_CreateObject();
                jaddbits256(item,"txid",txid);
                jaddnum(item,"vout",vout);
				jaddnum(item, "amount", dstr(dpow_utxosize(coin->symbol)));
                if ( k == 0 && bp->require0 != 0 )
                {
                    script[0] = 0x76;
                    script[1] = 0xa9;
                    script[2] = 0x14;
                    calc_rmd160_sha256(&script[3],ep->pubkey,33); // 8ee61a3161993f4f7b7081259bf5f3322d65d3f8
                    script[23] = 0x88;
                    script[24] = 0xac;
                    init_hexbytes_noT(scriptstr,script,25);
                    /*int32_t z;
                    for (z=0; z<25; z++)
                        printf("%02x",script[z]);
                    printf(" <- script0\n");*/
                }
                else
                {
                    script[0] = 33;
                    memcpy(script+1,ep->pubkey,33);
                    script[34] = CHECKSIG;
                    init_hexbytes_noT(scriptstr,script,35);
                }
                jaddstr(item,"scriptPubKey",scriptstr);
                jaddi(vins,item);
                //printf("height.%d mod.%d VINI.%d <- i.%d j.%d\n",height,height % numnotaries,m,i,j);
                m++;
                if ( m == bp->minsigs )//&& k == bestk )
                    break;
            }
            else
            {
                printf("null txid slot k.%d m.%d minsigs.%d\n",k,m,bp->minsigs);
                free_json(vins);
                return(0);
            }
        }
    }
    return(vins);
}

void dpow_rawtxsign(struct supernet_info *myinfo,struct dpow_info *dp,struct iguana_info *coin,struct dpow_block *bp,char *rawtx,cJSON *vins,int8_t bestk,uint64_t bestmask,int32_t myind,int32_t src_or_dest)
{
    int32_t j,m=0,valid,retval=-1; char *jsonstr,*signedtx,*rawtx2,*sigstr,*pubstr; cJSON *signobj,*vinitem,*sobj,*txobj2,*item,*vin; uint8_t pubkey33[33]; bits256 srchash; struct dpow_entry *ep; struct dpow_coinentry *cp;
    if ( bestk < 0 )
        return;
    for (j=0; j<sizeof(srchash); j++)
        srchash.bytes[j] = dp->minerkey33[j+1];
    memset(srchash.bytes,0,sizeof(srchash));
    m = 0;
    ep = &bp->notaries[myind];
    cp = (src_or_dest != 0) ? &bp->notaries[myind].dest : &bp->notaries[myind].src;
    if ( (jsonstr= dpow_signrawtransaction(myinfo,coin,rawtx,vins)) != 0 )
    {
        if ( (signobj= cJSON_Parse(jsonstr)) != 0 )
        {
            if ( ((signedtx= jstr(signobj,"hex")) != 0 || (signedtx= jstr(signobj,"result")) != 0) && (rawtx2= dpow_decoderawtransaction(myinfo,coin,signedtx)) != 0 )
            {
                if ( (txobj2= cJSON_Parse(rawtx2)) != 0 )
                {
                    if ( (vin= jarray(&m,txobj2,"vin")) != 0 )
                    {
                        for (j=0; j<m; j++)
                        {
                            item = jitem(vin,j);
                            vinitem = jitem(vins,j);
                            if ( (sobj= jobj(item,"scriptSig")) != 0 && (sigstr= jstr(sobj,"hex")) != 0 && strlen(sigstr) > 32 )
                            {
                                valid = 0;
                                if ( dp->ratifying != 0 && j == 0 && bp->myind == 0 )
                                    valid = 1;
                                else if ( (pubstr= jstr(vinitem,"scriptPubKey")) != 0 && is_hexstr(pubstr,0) == 70 )
                                {
                                    decode_hex(pubkey33,33,&pubstr[2]);
                                    if ( memcmp(pubkey33,dp->minerkey33,33) == 0 )
                                        valid = 1;
                                    else
                                    {
                                        int32_t z;
                                        for (z=0; z<33; z++)
                                            printf("%02x",dp->minerkey33[z]);
                                        printf(" minerkey33 doesnt match\n");
                                        for (z=0; z<33; z++)
                                            printf("%02x",pubkey33[z]);
                                        printf(" scriptPubKey\n");
                                    }
                                }
                                if ( valid != 0 )
                                {
                                    printf("bestk.%d %llx %s height.%d mod.%d VINI.%d myind.%d MINE.(%s) j.%d\n",bestk,(long long)bestmask,(src_or_dest != 0) ? bp->destcoin->symbol : bp->srccoin->symbol,bp->height,DPOW_MODIND(bp,0),j,myind,jprint(item,0),j);
                                    cp->siglens[bestk] = (int32_t)strlen(sigstr) >> 1;
                                    if ( src_or_dest != 0 )
                                        bp->destsigsmasks[bestk] |= (1LL << myind);
                                    else bp->srcsigsmasks[bestk] |= (1LL << myind);
                                    decode_hex(cp->sigs[bestk],cp->siglens[bestk],sigstr);
                                    ep->masks[src_or_dest][bestk] = bestmask;
                                    ep->beacon = bp->beacon;
                                    dpow_sigsend(myinfo,dp,bp,myind,bestk,bestmask,srchash,src_or_dest != 0 ? DPOW_SIGBTCCHANNEL : DPOW_SIGCHANNEL);
                                    retval = 0;
                                    break;
                                } else printf("sig.%d of %d didnt match pubkey? (%s)\n",j,m,jprint(vinitem,0));
                            } //else printf("notmine.(%s)\n",jprint(item,0));
                        }
                    } else printf("no vin[] (%s)\n",jprint(txobj2,0));
                    free_json(txobj2);
                } else printf("cant parse.(%s)\n",rawtx2);
                free(rawtx2);
            } else printf("error decoding (%s) %s\n",signedtx==0?"":signedtx,jsonstr);
            free_json(signobj);
        } else printf("error parsing.(%s)\n",jsonstr);
        free(jsonstr);
    } else printf("%s null signature in dpow_rawtxsign\n",dp->symbol);
}

int32_t dpow_signedtxgen(struct supernet_info *myinfo,struct dpow_info *dp,struct iguana_info *coin,struct dpow_block *bp,int8_t bestk,uint64_t bestmask,int32_t myind,uint32_t deprec,int32_t src_or_dest,int32_t useratified)
{
    int32_t j,m,numsigs,len,siglen,retval=-1; char rawtx[32768],*jsonstr,*rawtx2,*signedtx,*sigstr; cJSON *item,*sobj,*vins,*vin,*txobj2,*signobj; bits256 txid,srchash,zero; struct dpow_entry *ep;
    ep = &bp->notaries[myind];
    memset(&zero,0,sizeof(zero));
    if ( bestk < 0 )
        return(-1);
    for (j=0; j<sizeof(srchash); j++)
        srchash.bytes[j] = dp->minerkey33[j+1];
    if ( (vins= dpow_vins(coin,bp,bestk,bestmask,1,src_or_dest,useratified)) != 0 )
    {
        txid = dpow_notarytx(myinfo,rawtx,&numsigs,coin->chain->isPoS,bp,bestk,bestmask,0,src_or_dest,bp->numratified!=0?bp->ratified_pubkeys:0,useratified*bp->numratified);
        //char str[65]; printf("%s signedtxgen %s src_or_dest.%d (%d %llx) useratified.%d raw.(%s)\n",dp->symbol,bits256_str(str,txid),src_or_dest,bestk,(long long)bestmask,useratified,rawtx);
        if ( bits256_nonz(txid) != 0 && rawtx[0] != 0 ) // send tx to share utxo set
        {
            if ( useratified != 0 )
            {
                len = (int32_t)strlen(rawtx) >> 1;
                if ( len <= sizeof(bp->ratifyrawtx[src_or_dest]) )
                {
                    decode_hex(bp->ratifyrawtx[src_or_dest],len,rawtx),bp->rawratifiedlens[src_or_dest] = len;
                }
                if ( (jsonstr= dpow_signrawtransaction(myinfo,coin,rawtx,vins)) != 0 )
                {
                    if ( (signobj= cJSON_Parse(jsonstr)) != 0 )
                    {
                        if ( ((signedtx= jstr(signobj,"hex")) != 0 || (signedtx= jstr(signobj,"result")) != 0) && (rawtx2= dpow_decoderawtransaction(myinfo,coin,signedtx)) != 0 )
                        {
                            if ( (txobj2= cJSON_Parse(rawtx2)) != 0 )
                            {
                                if ( (vin= jarray(&m,txobj2,"vin")) != 0 )
                                {
                                    for (j=0; j<m; j++)
                                    {
                                        item = jitem(vin,j);
                                        if ( (sobj= jobj(item,"scriptSig")) != 0 && (sigstr= jstr(sobj,"hex")) != 0 && strlen(sigstr) > 32 )
                                        {
                                            siglen = (int32_t)strlen(sigstr) >> 1;
                                            bp->ratifysiglens[src_or_dest] = siglen;
                                            decode_hex(bp->ratifysigs[src_or_dest],siglen,sigstr);
                                            bp->notaries[bp->myind].ratifysiglens[src_or_dest] = siglen;
                                            memcpy(bp->notaries[bp->myind].ratifysigs[src_or_dest],bp->ratifysigs[src_or_dest],siglen);
                                            bp->ratifysigmasks[src_or_dest] |= (1LL << bp->myind);
                                            printf("RATIFYSIG[%d] <- set notaryid.%d siglen.%d (%s).%d\n",src_or_dest,bp->myind,bp->ratifysiglens[src_or_dest],sigstr,siglen);
                                            break;
                                        }
                                    }
                                }
                            }
                        }
                    }
                }
                else
                {
                    printf("signrawtransaction error vins.(%s) rawtx.(%s)\n",jprint(vins,0),rawtx);
                }
            } else dpow_rawtxsign(myinfo,dp,coin,bp,rawtx,vins,bestk,bestmask,myind,src_or_dest);
        } else printf("signedtxgen zero txid or null rawtx\n");
        free_json(vins);
    }
    else if ( (bestmask & bp->recvmask) != bestmask )
        printf("signedtxgen error generating vins bestk.%d %llx recv.%llx need to recv %llx\n",bestk,(long long)bestmask,(long long)bp->recvmask,(long long)(bestmask & ~bp->recvmask));
    return(retval);
}

void dpow_sigscheck(struct supernet_info *myinfo,struct dpow_info *dp,struct dpow_block *bp,int32_t myind,int32_t src_or_dest,int8_t bestk,uint64_t bestmask,uint8_t pubkeys[64][33],int32_t numratified)
{
    bits256 txid,srchash,zero,signedtxid; struct iguana_info *coin; int32_t j,len,numsigs; char *retstr=0,str[65],str2[65]; uint8_t txdata[32768]; uint32_t channel,state;
    coin = (src_or_dest != 0) ? bp->destcoin : bp->srccoin;
    memset(zero.bytes,0,sizeof(zero));
    memset(txid.bytes,0,sizeof(txid));
    channel = (src_or_dest != 0) ? DPOW_SIGBTCCHANNEL : DPOW_SIGCHANNEL;
    if ( bestk >= 0 && bp->state != 0xffffffff && coin != 0 )
    {
        dpow_notarytx(myinfo,bp->signedtx,&numsigs,coin->chain->isPoS,bp,bestk,bestmask,0,src_or_dest,pubkeys,numratified); // setcrcval
        signedtxid = dpow_notarytx(myinfo,bp->signedtx,&numsigs,coin->chain->isPoS,bp,bestk,bestmask,1,src_or_dest,pubkeys,numratified);
<<<<<<< HEAD
        //if ( strcmp("GAME",coin->symbol) == 0 || strcmp("EMC2",coin->symbol) == 0 )
        //    printf("src_or_dest.%d bestk.%d %llx %s numsigs.%d signedtx.(%s)\n",src_or_dest,bestk,(long long)bestmask,bits256_str(str,signedtxid),numsigs,bp->signedtx);
=======
>>>>>>> 4679fbcd
        bp->state = 1;
        if ( bits256_nonz(signedtxid) != 0 && numsigs == bp->minsigs )
        {
            if ( (retstr= dpow_sendrawtransaction(myinfo,coin,bp->signedtx)) != 0 )
            {
                //printf("sendrawtransaction.(%s)\n",retstr);
                if ( is_hexstr(retstr,0) == sizeof(txid)*2 )
                {
                    decode_hex(txid.bytes,sizeof(txid),retstr);
                    if ( bits256_cmp(txid,signedtxid) == 0 )
                    {
                        if ( src_or_dest != 0 )
                        {
                            bp->desttxid = txid;
                            dpow_signedtxgen(myinfo,dp,bp->srccoin,bp,bestk,bestmask,myind,DPOW_SIGCHANNEL,0,numratified != 0);
                        } else bp->srctxid = txid;
                        len = (int32_t)strlen(bp->signedtx) >> 1;
                        decode_hex(txdata+32,len,bp->signedtx);
                        for (j=0; j<sizeof(srchash); j++)
                            txdata[j] = txid.bytes[j];
                        state = src_or_dest != 0 ? 1000 : 0xffffffff;
                        if ( bp->state < state )
                        {
                            bp->state = state;
                            dpow_send(myinfo,dp,bp,txid,bp->hashmsg,(src_or_dest != 0) ? DPOW_BTCTXIDCHANNEL : DPOW_TXIDCHANNEL,bp->height,txdata,len+32);
                            printf("complete statemachine.%s ht.%d state.%d (%x %x)\n",coin->symbol,bp->height,bp->state,bp->hashmsg.uints[0],txid.uints[0]);
                        }
                    } else printf("sendtxid mismatch got %s instead of %s\n",bits256_str(str,txid),bits256_str(str2,signedtxid));
                }
                else
                {
                    bp->state = 0xffffffff;
                    printf("dpow_sigscheck: [src.%s] mismatched txid.%s vs %s\n",bp->srccoin->symbol,bits256_str(str,txid),retstr);
#ifdef LOGTX
                    FILE * fptr;
                    fptr = fopen("/home/node/failed_notarizations", "a+");
                    unsigned long dwy_timestamp = time(NULL);
                    fprintf(fptr, "%lu %s %s %d %s\n", dwy_timestamp, bp->srccoin->symbol,bp->destcoin->symbol,src_or_dest,bp->signedtx);
                    fclose(fptr);
#endif
                }
                free(retstr);
                retstr = 0;
            }
            else
            {
                printf("NULL return from sendrawtransaction. abort\n");
                bp->state = 0xffffffff;
            }
        } //else printf("numsigs.%d vs required.%d\n",numsigs,bp->minsigs);
    }
}<|MERGE_RESOLUTION|>--- conflicted
+++ resolved
@@ -271,25 +271,25 @@
 
 	struct iguana_info *coin = (src_or_dest != 0) ? bp->destcoin : bp->srccoin;
 	//printf("[Decker] dpow_notarytx: src.(%s) dst.(%s) src_or_dest.(%d) usesigs.(%d)\n", bp->srccoin->symbol, bp->destcoin->symbol, src_or_dest, usesigs);
-	
+
 	signedtx[0] = 0;
     *numsigsp = 0;
     memset(zero.bytes,0,sizeof(zero));
     len = numsigs = 0;
     version = 1;
-	
+
 	if (coin->sapling != 0) {
 		version = 4;
 		version = 1 << 31 | version; // overwintered
 	}
-	
+
 	len += iguana_rwnum(1,&serialized[len],sizeof(version),&version);
-	
+
 	if (coin->sapling != 0) {
 		uint32_t versiongroupid = 0x892f2085; // sapling
 		len += iguana_rwnum(1, &serialized[len], sizeof(versiongroupid), &versiongroupid);
 	}
-	
+
 	if ( isPoS != 0 )
         len += iguana_rwnum(1,&serialized[len],sizeof(bp->timestamp),&bp->timestamp);
     m = bp->minsigs;
@@ -308,14 +308,14 @@
                 {
                     txid = bp->notaries[k].ratifydestutxo;
                     vout = bp->notaries[k].ratifydestvout;
-                } 
+                }
                 else
                 {
                     txid = bp->notaries[k].ratifysrcutxo;
                     vout = bp->notaries[k].ratifysrcvout;
                 }
-                
-				if ( bestk >= 0 ) // 
+
+				if ( bestk >= 0 ) //
                 {
                     siglen = bp->notaries[k].ratifysiglens[src_or_dest];
                     sig = bp->notaries[k].ratifysigs[src_or_dest];
@@ -342,7 +342,7 @@
             }
             len += iguana_rwbignum(1,&serialized[len],sizeof(txid),txid.bytes);
             len += iguana_rwnum(1,&serialized[len],sizeof(vout),&vout);
-            
+
 			if ( usesigs != 0 && bestk >= 0 ) // usesigs=1 -> insert signature
             {
                 len += iguana_rwvarint32(1,&serialized[len],(uint32_t *)&siglen);
@@ -351,14 +351,9 @@
                     memcpy(&serialized[len],sig,siglen);
                     len += siglen;
                     numsigs++;
-<<<<<<< HEAD
-                } else printf("%s -> %s src_or_dest.%d Missing sig from k.%d\n",bp->srccoin->symbol,bp->destcoin->symbol,src_or_dest,k);
-            } else serialized[len++] = 0;
-=======
                 } //else printf("%s -> %s src_or_dest.%d Missing sig from k.%d\n",bp->srccoin->symbol,bp->destcoin->symbol,src_or_dest,k);
             } else serialized[len++] = 0; // usesigs=0 -> insert scriptlen = 0
 
->>>>>>> 4679fbcd
             len += iguana_rwnum(1,&serialized[len],sizeof(sequenceid),&sequenceid);
             //printf("height.%d mod.%d VINI.%d <- i.%d j.%d\n",height,height % numnotaries,m,i,j);
             m++;
@@ -629,11 +624,6 @@
     {
         dpow_notarytx(myinfo,bp->signedtx,&numsigs,coin->chain->isPoS,bp,bestk,bestmask,0,src_or_dest,pubkeys,numratified); // setcrcval
         signedtxid = dpow_notarytx(myinfo,bp->signedtx,&numsigs,coin->chain->isPoS,bp,bestk,bestmask,1,src_or_dest,pubkeys,numratified);
-<<<<<<< HEAD
-        //if ( strcmp("GAME",coin->symbol) == 0 || strcmp("EMC2",coin->symbol) == 0 )
-        //    printf("src_or_dest.%d bestk.%d %llx %s numsigs.%d signedtx.(%s)\n",src_or_dest,bestk,(long long)bestmask,bits256_str(str,signedtxid),numsigs,bp->signedtx);
-=======
->>>>>>> 4679fbcd
         bp->state = 1;
         if ( bits256_nonz(signedtxid) != 0 && numsigs == bp->minsigs )
         {
