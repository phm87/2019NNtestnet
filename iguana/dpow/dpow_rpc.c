--- conflicted
+++ resolved
@@ -433,11 +433,7 @@
 
 int32_t dpow_is015(char *symbol)
 {
-<<<<<<< HEAD
-    if ( strcmp("CHIPS",symbol) == 0 || strcmp("GAME",symbol) == 0 ) //strcmp("BTC",symbol) == 0 ||
-=======
     if ( strcmp("CHIPS",symbol) == 0 || strcmp("GAME",symbol) == 0 || strcmp("EMC2",symbol) == 0 ) //strcmp("BTC",symbol) == 0 ||
->>>>>>> c54fdfff
         return(1);
     else return(0);
 }
