/******************************************************************************
 * Copyright © 2014-2018 The SuperNET Developers.                             *
 *                                                                            *
 * See the AUTHORS, DEVELOPER-AGREEMENT and LICENSE files at                  *
 * the top-level directory of this distribution for the individual copyright  *
 * holder information and the developer policies on copyright and licensing.  *
 *                                                                            *
 * Unless otherwise agreed in a custom licensing agreement, no part of the    *
 * SuperNET software, including this file may be copied, modified, propagated *
 * or distributed except according to the terms contained in the LICENSE file *
 *                                                                            *
 * Removal or modification of this copyright notice is prohibited.            *
 *                                                                            *
 ******************************************************************************/

#define issue_curl(cmdstr) bitcoind_RPC(0,"curl",cmdstr,0,0,0,0)

uint64_t dpow_utxosize(char *symbol)
{
    if ( strcmp(symbol,"GAME") == 0 || strcmp(symbol,"EMC2") == 0)
        return(100000);
    else return(10000);
}

int32_t dpow_smallopreturn(char *symbol)
{
    if ( strcmp(symbol,"GAME") == 0 || strcmp(symbol,"EMC2") == 0 || strcmp(symbol,"HUSH") == 0 )
        return(1);
    else return(0);
}

int32_t dpow_is015(char *symbol)
{
    if ( strcmp("CHIPS",symbol) == 0 || strcmp("GAME",symbol) == 0 || strcmp("EMC2",symbol) == 0 ) //strcmp("BTC",symbol) == 0 ||
        return(1);
    else return(0);
}

char *bitcoind_getinfo(char *symbol,char *serverport,char *userpass,char *getinfostr)
{
    char buf[1],*retstr; cJSON *retjson;
    buf[0] = 0;
    if ( getinfostr[0] == 0 )
        strcpy(getinfostr,"getinfo");
    retstr = bitcoind_passthru(symbol,serverport,userpass,getinfostr,buf);
    if ( (retjson= cJSON_Parse(retstr)) != 0 )
    {
        if ( jobj(retjson,"error") != 0 && strcmp(getinfostr,"getinfo") == 0 )
        {
            strcpy(getinfostr,"getblockchaininfo");
            free(retstr);
            retstr = bitcoind_passthru(symbol,serverport,userpass,getinfostr,buf);
            printf("switch to getblockchaininfo -> (%s)\n",retstr);
        }
        free(retjson);
    }
    return(retstr);
}

cJSON *dpow_getinfo(struct supernet_info *myinfo,struct iguana_info *coin)
{
    char buf[128],*retstr=0; cJSON *json = 0;
    if ( coin->FULLNODE < 0 )
    {
        buf[0] = 0;
        retstr = bitcoind_getinfo(coin->symbol,coin->chain->serverport,coin->chain->userpass,coin->getinfostr);
        usleep(1000);
    }
    else if ( coin->FULLNODE > 0 || coin->VALIDATENODE > 0 )
    {
        retstr = bitcoinrpc_getinfo(myinfo,coin,0,0);
    }
    else
    {
        return(0);
    }
    if ( retstr != 0 )
    {
        json = cJSON_Parse(retstr);
        free(retstr);
        if ( strcmp(coin->symbol,"BTC") == 0 )
        {
            sprintf(buf,"[%d]",2);
            if ( (retstr= bitcoind_passthru(coin->symbol,coin->chain->serverport,coin->chain->userpass,"estimatefee",buf)) != 0 )
            {
                if ( atof(retstr) > SMALLVAL )
                    jaddnum(json,"estimatefee",atof(retstr));
                free(retstr);
            }
        }
    }
    return(json);
}

uint32_t dpow_CCid(struct supernet_info *myinfo,struct iguana_info *coin)
{
    uint32_t CCid = 0; cJSON *retjson;
    if ( (retjson= dpow_getinfo(myinfo,coin)) != 0 )
    {
        CCid = juint(retjson,"CCid");
        free_json(retjson);
    }
    return(CCid);
}

char *Notaries_elected[65][2];
//char *seeds[] = { "78.47.196.146", "5.9.102.210", "149.56.29.163", "191.235.80.138", "88.198.65.74", "94.102.63.226", "129.232.225.202", "104.255.64.3", "52.72.135.200", "149.56.28.84", "103.18.58.150", "221.121.144.140", "123.249.79.12", "103.18.58.146", "27.50.93.252", "176.9.0.233", "94.102.63.227", "167.114.227.223", "27.50.68.219", "192.99.233.217", "94.102.63.217", "45.64.168.216" };
int32_t Notaries_numseeds;// = (int32_t)(sizeof(seeds)/sizeof(*seeds))
int32_t Notaries_num,Notaries_BTCminsigs = DPOW_MINSIGS;
int32_t Notaries_minsigs = DPOW_MIN_ASSETCHAIN_SIGS;
uint16_t Notaries_port = DPOW_SOCKPORT;
char *Notaries_seeds[65];

int32_t komodo_initjson(char *fname)
{
    char *fstr,*field,*hexstr; cJSON *argjson,*array,*item; long fsize; uint16_t port; int32_t i,n,num,retval = -1;
    //for (i=0; i<Notaries_numseeds; i++)
    //    Notaries_seeds[i] = seeds[i];
    if ( (fstr= OS_filestr(&fsize,fname)) != 0 )
    {
        if ( (argjson= cJSON_Parse(fstr)) != 0 )
        {
            if ( (port= juint(argjson,"port")) != 0 )
                Notaries_port = port;
            if ( (num= juint(argjson,"BTCminsigs")) > Notaries_BTCminsigs )
                Notaries_BTCminsigs = num;
            Notaries_minsigs = juint(argjson,"minsigs");
            if ( (array= jarray(&n,argjson,"seeds")) != 0 && n <= 64 )
            {
                for (i=0; i<n&&i<64; i++)
                {
                    Notaries_seeds[i] = clonestr(jstri(array,i));
                    printf("%s ",Notaries_seeds[i]);
                }
                Notaries_numseeds = i;
                printf("Notaries_numseeds.%d\n",Notaries_numseeds);
            }
            if ( (array= jarray(&n,argjson,"notaries")) != 0 && n <= 64 )
            {
                for (i=0; i<n&&i<64; i++)
                {
                    item = jitem(array,i);
                    field = jfieldname(item);
                    if ( (hexstr= jstr(item,field)) != 0 && is_hexstr(hexstr,0) == 66 )
                    {
                        Notaries_elected[i][0] = clonestr(field);
                        Notaries_elected[i][1] = clonestr(hexstr);
                        //printf("%d of %d: %s %s\n",i,n,field,hexstr);
                    }
                    else
                    {
                        printf("couldnt find (%s) in %s or non-hex (%s)\n",field,jprint(item,0),hexstr!=0?hexstr:"");
                        break;
                    }
                }
                if ( i == n )
                {
                    Notaries_num = n;
                    retval = 0;
                    printf("numnotaries %d, port.%d minsigs.%d BTCminsigs.%d\n",Notaries_num,Notaries_port,Notaries_BTCminsigs,Notaries_minsigs);
                }
            }
            free_json(argjson);
        }
        free(fstr);
    }
    return(retval);
}

int32_t komodo_notaries(char *symbol,uint8_t pubkeys[64][33],int32_t height)
{
    int32_t i; //,num=-1; struct iguana_info *coin; char params[256],*retstr,*pubkeystr; cJSON *retjson,*item,*array;
    if ( Notaries_num > 0 )
    {
        for (i=0; i<Notaries_num; i++)
            decode_hex(pubkeys[i],33,Notaries_elected[i][1]);
        return(Notaries_num);
    } else return(-1);
    /*if ( (coin= iguana_coinfind(symbol)) != 0 )
    {
        if ( height < 0 )
        {
            if ( (retjson= dpow_getinfo(SuperNET_MYINFO(0),coin)) != 0 )
            {
                height = jint(retjson,"blocks") - 1;
                free_json(retjson);
//printf("komodo_notaries height.%d\n",height);
            }
        }
        if ( height >= 180000 )
        {
            for (i=0; i<sizeof(Notaries_elected)/sizeof(*Notaries_elected); i++)
                decode_hex(pubkeys[i],33,(char *)Notaries_elected[i][1]);
            return(i);
        }
        if ( coin->FULLNODE < 0 )
        {
            sprintf(params,"[\"%d\"]",height);
            if ( (retstr= bitcoind_passthru(coin->symbol,coin->chain->serverport,coin->chain->userpass,"notaries",params)) != 0 )
            {
                if ( (retjson= cJSON_Parse(retstr)) != 0 )
                {
//printf("%s\n",retstr);
                    if ( (array= jarray(&num,retjson,"notaries")) != 0 )
                    {
                        if ( num > 64 )
                        {
                            printf("warning: numnotaries.%d? > 64?\n",num);
                            num = 64;
                        }
                        for (i=0; i<num; i++)
                        {
                            item = jitem(array,i);
                            if ( (pubkeystr= jstr(item,"pubkey")) != 0 && strlen(pubkeystr) == 66 )
                                decode_hex(pubkeys[i],33,pubkeystr);
                            else printf("error i.%d of %d (%s)\n",i,num,pubkeystr!=0?pubkeystr:"");
                        }
                        //printf("notaries.[%d] <- ht.%d\n",num,height);
                    }
                    free_json(retjson);
                }
                free(retstr);
            }
        }
    }
    //printf("komodo_notaries returns.%d\n",num);
    return(num);*/
}

bits256 dpow_getbestblockhash(struct supernet_info *myinfo,struct iguana_info *coin)
{
    char *retstr; bits256 blockhash;
    memset(blockhash.bytes,0,sizeof(blockhash));
    if ( coin->FULLNODE < 0 )
    {
        if ( coin->lastbesthashtime+2 > time(NULL) && bits256_nonz(coin->lastbesthash) != 0 )
            return(coin->lastbesthash);
        if ( (retstr= bitcoind_passthru(coin->symbol,coin->chain->serverport,coin->chain->userpass,"getbestblockhash","")) != 0 )
        {
            if ( 0 && strcmp(coin->symbol,"USD") == 0 )
                printf("%s getbestblockhash.(%s)\n",coin->symbol,retstr);
            if ( is_hexstr(retstr,0) == sizeof(blockhash)*2 )
                decode_hex(blockhash.bytes,sizeof(blockhash),retstr);
            free(retstr);
        }
    }
    else if ( coin->FULLNODE > 0 || coin->VALIDATENODE > 0 )
    {
        blockhash = coin->blocks.hwmchain.RO.hash2;
    }
    else
    {

    }
    if ( bits256_nonz(blockhash) != 0 )
    {
        coin->lastbesthash = blockhash;
        coin->lastbesthashtime = (uint32_t)time(NULL);
    }
    return(blockhash);
}

cJSON *issue_calcMoM(struct iguana_info *coin,int32_t height,int32_t MoMdepth)
{
    char buf[128],*retstr=0; cJSON *retjson = 0;
    if ( coin->FULLNODE < 0 )
    {
        sprintf(buf,"[\"%d\", \"%d\"]",height,MoMdepth);
        if ( (retstr= bitcoind_passthru(coin->symbol,coin->chain->serverport,coin->chain->userpass,"calc_MoM",buf)) != 0 )
        {
            retjson = cJSON_Parse(retstr);
            //printf("MoM.%s -> %s\n",buf,retstr);
            free(retstr);
        }
    }
    return(retjson);
}

cJSON *dpow_MoMoMdata(struct iguana_info *coin,char *symbol,int32_t kmdheight,uint16_t CCid)
{
    char buf[128],*retstr=0; cJSON *retjson = 0; struct iguana_info *src;
    if ( coin->FULLNODE < 0 && strcmp(coin->symbol,"KMD") == 0 && (src= iguana_coinfind(symbol)) != 0 )
    {
        sprintf(buf,"[\"%s\", \"%d\", \"%d\"]",symbol,kmdheight,CCid);
        if ( (retstr= bitcoind_passthru(coin->symbol,coin->chain->serverport,coin->chain->userpass,"MoMoMdata",buf)) != 0 )
        {
            retjson = cJSON_Parse(retstr);
            //printf("%s kmdheight.%d CCid.%u MoMoM.%s -> %s\n",symbol,kmdheight,CCid,buf,retstr);
            free(retstr);
        }
        usleep(1000);
    }
    return(retjson);
}

<<<<<<< HEAD
int is_STAKED(const char *chain_name);
=======
>>>>>>> 4679fbcd

int32_t dpow_paxpending(struct supernet_info *myinfo,uint8_t *hex,int32_t hexsize,uint32_t *paxwdcrcp,bits256 MoM,uint32_t MoMdepth,uint16_t CCid,int32_t src_or_dest,struct dpow_block *bp)
{
    struct iguana_info *coin,*kmdcoin=0; char *retstr,*hexstr; cJSON *retjson,*infojson; int32_t kmdheight=0,hexlen=0,n=0; uint32_t paxwdcrc;
    paxwdcrc = 0;
    if ( dpow_smallopreturn(bp->srccoin->symbol) == 0 || src_or_dest != 0 )
    {
        n += iguana_rwbignum(1,&hex[n],sizeof(MoM),MoM.bytes);
        MoMdepth = (MoMdepth & 0xffff) | ((uint32_t)CCid<<16);
        n += iguana_rwnum(1,&hex[n],sizeof(MoMdepth),(uint32_t *)&MoMdepth);
<<<<<<< HEAD
//( )
        if ( ( is_STAKED(bp->srccoin->symbol) != 0 ) && src_or_dest == 0 && strcmp(bp->destcoin->symbol,"KMD") == 0 )
=======
        if ( dpow_CCid(myinfo,bp->srccoin) != 0 && src_or_dest == 0 && strcmp(bp->destcoin->symbol,"KMD") == 0 ) //strncmp(bp->srccoin->symbol,"TXSCL",5) == 0 &&
>>>>>>> 4679fbcd
        {
            kmdcoin = bp->destcoin;
            if ( (infojson= dpow_getinfo(myinfo,kmdcoin)) != 0 )
            {
                kmdheight = jint(infojson,"blocks");
                free_json(infojson);
            }
            if ( (retjson= dpow_MoMoMdata(kmdcoin,bp->srccoin->symbol,kmdheight,bp->CCid)) != 0 )
            {
                if ( (hexstr= jstr(retjson,"data")) != 0 && (hexlen= (int32_t)strlen(hexstr)) > 0 && n+hexlen/2 <= hexsize )
                {
                    hexlen >>= 1;
                    //printf("add MoMoMdata.(%s)\n",hexstr);
                    decode_hex(&hex[n],hexlen,hexstr), n += hexlen;
                }
                free_json(retjson);
            }
        }
        paxwdcrc = calc_crc32(0,hex,n) & 0xffffff00;
        paxwdcrc |= (n & 0xff);
        //if ( hexlen > 0 )
            //printf("%s.ht.%d opretlen.%d src_or_dest.%d dest.(%s) lastbest.%d paxwdcrc.%x\n",bp->srccoin->symbol,bp->height,n,src_or_dest,bp->destcoin->symbol,kmdcoin!=0?((kmdcoin->lastbestheight/10)*10 - 5):-1,paxwdcrc);
    }
    *paxwdcrcp = paxwdcrc;
    return(n);
    if ( (coin= iguana_coinfind("KMD")) != 0 )
    {
        if ( coin->FULLNODE < 0 )
        {
            if ( (retstr= bitcoind_passthru(coin->symbol,coin->chain->serverport,coin->chain->userpass,"paxpending","")) != 0 )
            {
                if ( (retjson= cJSON_Parse(retstr)) != 0 )
                {
                    if ( (hexstr= jstr(retjson,"withdraws")) != 0 && (n= is_hexstr(hexstr,0)) > 1 )
                    {
                        n >>= 1;
                        //printf("PAXPENDING.(%s)\n",hexstr);
                        decode_hex(hex,n,hexstr);
                        paxwdcrc = calc_crc32(0,hex,n) & 0xffffff00;
                        paxwdcrc |= (n & 0xff);
                    }
                    free_json(retjson);
                } else printf("dpow_paxpending: parse error.(%s)\n",retstr);
                free(retstr);
            } else printf("dpow_paxpending: paxwithdraw null return\n");
        } else printf("dpow_paxpending: KMD FULLNODE.%d\n",coin->FULLNODE);
    } else printf("dpow_paxpending: cant find KMD\n");
    if ( *paxwdcrcp != paxwdcrc )
        *paxwdcrcp = paxwdcrc;
    return(n);
}

bits256 dpow_getblockhash(struct supernet_info *myinfo,struct iguana_info *coin,int32_t height)
{
    char buf[128],*retstr=0; bits256 blockhash;
    memset(blockhash.bytes,0,sizeof(blockhash));
    if ( coin->FULLNODE < 0 )
    {
        sprintf(buf,"%d",height);
        retstr = bitcoind_passthru(coin->symbol,coin->chain->serverport,coin->chain->userpass,"getblockhash",buf);
        //printf("%s ht.%d -> getblockhash.(%s)\n",coin->symbol,height,retstr);
        usleep(1000);
    }
    else if ( coin->FULLNODE > 0 || coin->VALIDATENODE > 0 )
    {
        printf("test iguana mode getblockhash\n");
        retstr = bitcoinrpc_getblockhash(myinfo,coin,0,0,height);
    }
    else
    {
        return(blockhash);
    }
    if ( retstr != 0 )
    {
        if ( strlen(retstr) == 64 )
            decode_hex(blockhash.bytes,32,retstr);
        free(retstr);
    }
    return(blockhash);
}

cJSON *dpow_getblock(struct supernet_info *myinfo,struct iguana_info *coin,bits256 blockhash)
{
    char buf[128],str[65],*retstr=0; cJSON *json = 0;
    if ( coin->FULLNODE < 0 )
    {
        sprintf(buf,"\"%s\"",bits256_str(str,blockhash));
        retstr = bitcoind_passthru(coin->symbol,coin->chain->serverport,coin->chain->userpass,"getblock",buf);
        if ( 0 && strcmp(coin->symbol,"USD") == 0 )
            printf("%s getblock.(%s)\n",coin->symbol,retstr);
        usleep(1000);
    }
    else if ( coin->FULLNODE > 0 || coin->VALIDATENODE > 0 )
    {
        retstr = bitcoinrpc_getblock(myinfo,coin,0,0,blockhash,1,0);
    }
    else
    {
        return(0);
    }
    if ( retstr != 0 )
    {
        json = cJSON_Parse(retstr);
        free(retstr);
    }
    return(json);
}

char *dpow_validateaddress(struct supernet_info *myinfo,struct iguana_info *coin,char *address)
{
    char buf[128],*retstr=0; cJSON *retjson;
    if ( coin->FULLNODE < 0 )
    {
        sprintf(buf,"\"%s\"",address);
        retstr = bitcoind_passthru(coin->symbol,coin->chain->serverport,coin->chain->userpass,coin->validateaddress,buf);
//printf("%s %s %s %s %s\n",coin->symbol,coin->chain->serverport,coin->chain->userpass,coin->validateaddress,buf);
        //printf("%s -> (%s)\n",buf,retstr!=0?retstr:"null");
        if ( (retjson= cJSON_Parse(retstr)) != 0 )
        {
            if ( dpow_is015(coin->symbol) != 0 && jobj(retjson,"error") == 0 && jobj(retjson,"ismine") == 0 && strcmp(coin->validateaddress,"validateaddress") == 0 )
            {
                printf("autochange %s validateaddress -> getaddressinfo\n",coin->symbol);
                strcpy(coin->validateaddress,"getaddressinfo");
                free_json(retjson);
                free(retjson);
                return(bitcoind_passthru(coin->symbol,coin->chain->serverport,coin->chain->userpass,coin->validateaddress,buf));
            }
            free_json(retjson);
        }
        usleep(1000);
    }
    else if ( coin->FULLNODE > 0 || coin->VALIDATENODE > 0 )
    {
        retstr = bitcoinrpc_validateaddress(myinfo,coin,0,0,address);
    }
    else
    {
        return(0);
    }
    return(retstr);
}

cJSON *dpow_gettxout(struct supernet_info *myinfo,struct iguana_info *coin,bits256 txid,int32_t vout)
{
    char buf[128],str[65],*retstr=0; cJSON *json = 0;
    sprintf(buf,"\"%s\", %d",bits256_str(str,txid),vout);
    if ( coin->FULLNODE < 0 )
    {
        retstr = bitcoind_passthru(coin->symbol,coin->chain->serverport,coin->chain->userpass,"gettxout",buf);
        usleep(1000);
    }
    else if ( coin->FULLNODE > 0 || coin->VALIDATENODE > 0 )
    {
        printf("need to test following call\n");
        retstr = bitcoinrpc_gettxout(myinfo,coin,0,buf,txid,1,0); // untested
    }
    else
    {
        return(0);
    }
    if ( retstr != 0 )
    {
        json = cJSON_Parse(retstr);
        free(retstr);
    }
    //printf("dpow_gettxout.(%s)\n",retstr);
    return(json);
}

int dpow_lockunspent(struct supernet_info *myinfo,struct iguana_info *coin,char *coinaddr,char *txid,int32_t vout)
{
    char buf[128],*retstr;
    if ( coin->FULLNODE < 0 )
    {
        sprintf(buf,"false, [{\"txid\":\"%s\",\"vout\":%d}]", txid, vout);
        if ( (retstr= bitcoind_passthru(coin->symbol,coin->chain->serverport,coin->chain->userpass,"lockunspent",buf)) != 0 )
        {
            //printf("RESULT.(%s)\n",retstr);
            free(retstr);
            return(1);
        } // else printf("%s null retstr from (%s)n",coin->symbol,buf);
    }
    return(0);
}

int dpow_unlockunspent(struct supernet_info *myinfo,struct iguana_info *coin,char *coinaddr,char *txid,int32_t vout)
{
    char buf[128],*retstr;
    if ( coin->FULLNODE < 0 )
    {
        sprintf(buf,"true, [{\"txid\":\"%s\",\"vout\":%d}]", txid, vout);
        if ( (retstr= bitcoind_passthru(coin->symbol,coin->chain->serverport,coin->chain->userpass,"lockunspent",buf)) != 0 )
        {
            //printf("RESULT.(%s)\n",retstr);
            free(retstr);
            return(1);
        } //else printf("%s null retstr from (%s)n",coin->symbol,buf);
    }
    return(0);
}

char *dpow_decoderawtransaction(struct supernet_info *myinfo,struct iguana_info *coin,char *rawtx)
{
    char *retstr,*paramstr; cJSON *array;
    if ( coin->FULLNODE < 0 )
    {
        array = cJSON_CreateArray();
        jaddistr(array,rawtx);
        paramstr = jprint(array,1);
        retstr = bitcoind_passthru(coin->symbol,coin->chain->serverport,coin->chain->userpass,"decoderawtransaction",paramstr);
        //printf("%s decoderawtransaction.(%s) <- (%s)\n",coin->symbol,retstr,paramstr);
        free(paramstr);
        usleep(1000);
    }
    else if ( coin->FULLNODE > 0 || coin->VALIDATENODE > 0 )
    {
        retstr = bitcoinrpc_decoderawtransaction(myinfo,coin,0,0,rawtx,1);
    }
    else
    {
        return(0);
    }
    return(retstr);
}

cJSON *dpow_gettransaction(struct supernet_info *myinfo,struct iguana_info *coin,bits256 txid)
{
    char buf[128],str[65],*retstr=0; cJSON *json = 0;
    if ( coin->FULLNODE < 0 )
    {
        sprintf(buf,"[\"%s\", 1]",bits256_str(str,txid));
        if ( (retstr= bitcoind_passthru(coin->symbol,coin->chain->serverport,coin->chain->userpass,"getrawtransaction",buf)) != 0 )
        {
        }
        usleep(1000);
    }
    else if ( coin->FULLNODE > 0 || coin->VALIDATENODE > 0 )
    {
        retstr = bitcoinrpc_getrawtransaction(myinfo,coin,0,0,txid,1);
    }
    else
    {
        return(0);
    }
    if ( retstr != 0 )
    {
        json = cJSON_Parse(retstr);
        free(retstr);
    }
    return(json);
}

cJSON *dpow_listunspent(struct supernet_info *myinfo,struct iguana_info *coin,char *coinaddr)
{
    char buf[128],*retstr; cJSON *array,*json = 0;
    if ( coin->FULLNODE < 0 )
    {
        sprintf(buf,"1, 99999999, [\"%s\"]",coinaddr);
        if ( (retstr= bitcoind_passthru(coin->symbol,coin->chain->serverport,coin->chain->userpass,"listunspent",buf)) != 0 )
        {
            json = cJSON_Parse(retstr);
            //printf("%s (%s) listunspent.(%s)\n",coin->symbol,buf,retstr);
            free(retstr);
        } else printf("%s null retstr from (%s)n",coin->symbol,buf);
    }
    else if ( coin->FULLNODE > 0 || coin->VALIDATENODE > 0 )
    {
        array = cJSON_CreateArray();
        jaddistr(array,coinaddr);
        json = iguana_listunspents(myinfo,coin,array,1,coin->longestchain,"");
        free_json(array);
    }
    else
    {
        return(0);
    }
    return(json);
}

cJSON *dpow_listspent(struct supernet_info *myinfo,struct iguana_info *coin,char *coinaddr)
{
    if ( myinfo->DEXEXPLORER != 0 )
        return(kmd_listspent(myinfo,coin,coinaddr));
    else
    {
        return(0);
    }
}

cJSON *dpow_getbalance(struct supernet_info *myinfo,struct iguana_info *coin,char *coinaddr)
{
    if ( myinfo->DEXEXPLORER != 0 )
        return(kmd_getbalance(myinfo,coin,coinaddr));
    else
    {
        return(0);
    }
}

cJSON *dpow_gettxin(struct supernet_info *myinfo,struct iguana_info *coin,bits256 txid,int32_t vout)
{
    if ( myinfo->DEXEXPLORER != 0 )
        return(kmd_gettxin(coin,txid,vout));
    else
    {
        return(0);
    }
}

cJSON *dpow_listtransactions(struct supernet_info *myinfo,struct iguana_info *coin,char *coinaddr,int32_t count,int32_t skip)
{
    char buf[128],*retstr; cJSON *json = 0;
    if ( coin->FULLNODE < 0 )
    {
        if ( count == 0 )
            count = 100;
        sprintf(buf,"[\"%s\", %d, %d, true]",coinaddr,count,skip);
        if ( (retstr= bitcoind_passthru(coin->symbol,coin->chain->serverport,coin->chain->userpass,"listtransactions",buf)) != 0 )
        {
            //printf("LIST.(%s)\n",retstr);
            json = cJSON_Parse(retstr);
            free(retstr);
            return(json);
        } else printf("%s null retstr from (%s)n",coin->symbol,buf);
    }
    return(0);
}

char *dpow_signrawtransaction(struct supernet_info *myinfo,struct iguana_info *coin,char *rawtx,cJSON *vins)
{
    cJSON *array,*privkeys,*item,*retjson; char *wifstr,*str,*paramstr,*retstr; uint8_t script[256]; int32_t i,n,len,hashtype; struct vin_info V; struct iguana_waddress *waddr; struct iguana_waccount *wacct;
    if ( coin->FULLNODE < 0 )
    {
        array = cJSON_CreateArray();
        jaddistr(array,rawtx);
        jaddi(array,jduplicate(vins));
        paramstr = jprint(array,1);
        //printf("signrawtransaction\n");
        retstr = bitcoind_passthru(coin->symbol,coin->chain->serverport,coin->chain->userpass,coin->signtxstr,paramstr);
        if ( strcmp(coin->signtxstr,"signrawtransaction") == 0 && (retjson= cJSON_Parse(retstr)) != 0 )
        {
            if ( jobj(retjson,"error") != 0 && dpow_is015(coin->symbol) != 0 )
            {
                strcpy(coin->signtxstr,"signrawtransactionwithwallet");
                free(retstr);
                retstr = bitcoind_passthru(coin->symbol,coin->chain->serverport,coin->chain->userpass,coin->signtxstr,paramstr);
            }
            free_json(retjson);
        }
        //printf("%s signrawtransaction.(%s) params.(%s)\n",coin->symbol,retstr,paramstr);
	
	/*if (coin->sapling != 0)
		printf("[Decker] %s dpow_signrawtransaction.(%s) params.(%s)\n", coin->symbol, retstr, paramstr);*/
        free(paramstr);
        usleep(1000);
        return(retstr);
    }
    else if ( coin->FULLNODE > 0 || coin->VALIDATENODE > 0 )
    {
        privkeys = cJSON_CreateArray();
        if ( (n= cJSON_GetArraySize(vins)) > 0 )
        {
            for (i=0; i<n; i++)
            {
                wifstr = "";
                item = jitem(vins,i);
                if ( (str= jstr(item,"scriptPubkey")) != 0 && is_hexstr(str,0) > 0 && strlen(str) < sizeof(script)*2 )
                {
                    len = (int32_t)strlen(str) >> 1;
                    decode_hex(script,len,str);
                    V.spendlen = len;
                    memcpy(V.spendscript,script,len);
                    if ( (hashtype= _iguana_calcrmd160(coin,&V)) >= 0 && V.coinaddr[0] != 0 )
                    {
                        if ( (waddr= iguana_waddresssearch(myinfo,&wacct,V.coinaddr)) != 0 )
                        {
                            if ( bits256_nonz(waddr->privkey) != 0 )
                            {
                                if ( bitcoin_priv2wif(waddr->wifstr,waddr->privkey,coin->chain->wiftype) > 0 )
                                {
                                    wifstr = waddr->wifstr;
                                }
                            }
                        }
                    }
                }
                jaddistr(privkeys,wifstr);
            }
        }
        retstr = bitcoinrpc_signrawtransaction(myinfo,coin,0,0,rawtx,vins,privkeys,"ALL");
        //printf("call sign.(%s) vins.(%s) privs.(%s) -> (%s)\n",rawtx,jprint(vins,0),jprint(privkeys,0),retstr);
        free_json(privkeys);
        return(retstr);
    }
    else
    {
        return(0);
    }
}

cJSON *dpow_kvupdate(struct supernet_info *myinfo,struct iguana_info *coin,char *key,char *value,int32_t flags)
{
    char params[IGUANA_MAXSCRIPTSIZE+256],*retstr; cJSON *retjson;
    if ( coin->FULLNODE < 0 )
    {
        sprintf(params,"[\"%s\", \"%s\", \"%d\"]",key,value,flags);
        //printf("KVUPDATE.%s\n",params);
        retstr = bitcoind_passthru(coin->symbol,coin->chain->serverport,coin->chain->userpass,"kvupdate",params);
        if ( (retjson= cJSON_Parse(retstr)) == 0 )
        {
            free(retstr);
            return(cJSON_Parse("{\"error\":\"couldnt parse kvupdate return\"}"));
        }
        free(retstr);
        return(retjson);
    } else return(cJSON_Parse("{\"error\":\"only native komodod supports KV\"}"));
}

cJSON *dpow_kvsearch(struct supernet_info *myinfo,struct iguana_info *coin,char *key)
{
    char params[IGUANA_MAXSCRIPTSIZE+256],*retstr; cJSON *retjson;
    if ( coin->FULLNODE < 0 )
    {
        sprintf(params,"[\"%s\"]",key);
        retstr = bitcoind_passthru(coin->symbol,coin->chain->serverport,coin->chain->userpass,"kvsearch",params);
        if ( (retjson= cJSON_Parse(retstr)) == 0 )
        {
            free(retstr);
            return(cJSON_Parse("{\"error\":\"couldnt parse kvupdate return\"}"));
        }
        free(retstr);
        return(retjson);
    } else return(cJSON_Parse("{\"error\":\"only native komodod supports KV\"}"));
}


char *dpow_sendrawtransaction(struct supernet_info *myinfo,struct iguana_info *coin,char *signedtx)
{
    bits256 txid; cJSON *json,*array; char *paramstr,*retstr;
    if ( coin->FULLNODE < 0 )
    {
        array = cJSON_CreateArray();
        jaddistr(array,signedtx);
        paramstr = jprint(array,1);
        retstr = bitcoind_passthru(coin->symbol,coin->chain->serverport,coin->chain->userpass,"sendrawtransaction",paramstr);
        printf(">>>>>>>>>>> %s dpow_sendrawtransaction (%s)\n",coin->symbol,retstr);
        free(paramstr);
        return(retstr);
    }
    else if ( coin->FULLNODE > 0 || coin->VALIDATENODE > 0 )
    {
        txid = iguana_sendrawtransaction(myinfo,coin,signedtx);
        json = cJSON_CreateObject();
        jaddbits256(json,"result",txid);
        return(jprint(json,1));
    }
    else
    {
        return(0);
    }
}

char *dpow_alladdresses(struct supernet_info *myinfo,struct iguana_info *coin)
{
    char *retstr,fname[1024]; long filesize;
    sprintf(fname,"%s/alladdresses.%s",GLOBAL_CONFSDIR,coin->symbol), OS_compatible_path(fname);
    retstr = OS_filestr(&filesize,fname);
    return(retstr);
}

void update_alladdresses(struct supernet_info *myinfo,struct iguana_info *coin,char *address)
{
    struct hashstr_item *hashstr,*tmp; cJSON *alljson; char *outstr,*instr,fname[1024]; int32_t i,n,saveflag = 0;
    HASH_FIND(hh,coin->alladdresses,address,strlen(address),hashstr);
    if ( hashstr == 0 )
    {
        hashstr = calloc(1,sizeof(*hashstr));
        strncpy(hashstr->address,address,sizeof(hashstr->address));
        HASH_ADD_KEYPTR(hh,coin->alladdresses,hashstr->address,strlen(address),hashstr);
        saveflag = 1;
    }
    if ( saveflag != 0 )
    {
        FILE *fp;
        if ( (instr= dpow_alladdresses(myinfo,coin)) != 0 )
        {
            if ( (alljson= cJSON_Parse(instr)) != 0 )
            {
                n = cJSON_GetArraySize(alljson);
                for (i=0; i<n; i++)
                {
                    address = jstri(alljson,i);
                    HASH_FIND(hh,coin->alladdresses,address,strlen(address),hashstr);
                    if ( hashstr == 0 )
                    {
                        hashstr = calloc(1,sizeof(*hashstr));
                        strncpy(hashstr->address,address,sizeof(hashstr->address));
                        HASH_ADD_KEYPTR(hh,coin->alladdresses,hashstr->address,strlen(address),hashstr);
                    }
                }
                free_json(alljson);
            }
            free(instr);
        }
        alljson = cJSON_CreateArray();
        HASH_ITER(hh,coin->alladdresses,hashstr,tmp)
        {
            jaddistr(alljson,hashstr->address);
        }
        outstr = jprint(alljson,0);
        sprintf(fname,"%s/alladdresses.%s",GLOBAL_CONFSDIR,coin->symbol), OS_compatible_path(fname);
        if ( (fp= fopen(fname,"wb")) != 0 )
        {
            fwrite(outstr,1,strlen(outstr)+1,fp);
            fclose(fp);
            printf("importaddress.(%s) -> alladdresses.%s\n",address,coin->symbol);
        }
        free(outstr);
    }
}

cJSON *dpow_checkaddress(struct supernet_info *myinfo,struct iguana_info *coin,char *address)
{
    int32_t isvalid=0,doneflag=0; char *retstr; cJSON *validatejson,*retjson = cJSON_CreateObject();
    if ( (retstr= dpow_validateaddress(myinfo,coin,address)) != 0 )
    {
        if ( (validatejson= cJSON_Parse(retstr)) != 0 )
        {
            if ( (isvalid= is_cJSON_True(jobj(validatejson,"isvalid")) != 0) != 0 )
            {
                if ( is_cJSON_True(jobj(validatejson,"iswatchonly")) != 0 || is_cJSON_True(jobj(validatejson,"ismine")) != 0 )
                    doneflag = 1;
            }
            free_json(validatejson);
        }
        free(retstr);
        retstr = 0;
    }
    if ( isvalid == 0 )
        jaddstr(retjson,"error","invalid address");
    else if ( doneflag != 0 )
    {
        jaddstr(retjson,"coin",coin->symbol);
        jaddstr(retjson,"address",address);
    }
    return(retjson);
}

char *dpow_importaddress(struct supernet_info *myinfo,struct iguana_info *coin,char *address)
{
    char buf[1024],*retstr; cJSON *validatejson; int32_t isvalid=0,doneflag = 0;
    if ( (retstr= dpow_validateaddress(myinfo,coin,address)) != 0 )
    {
        if ( (validatejson= cJSON_Parse(retstr)) != 0 )
        {
            if ( (isvalid= is_cJSON_True(jobj(validatejson,"isvalid")) != 0) != 0 )
            {
                if ( is_cJSON_True(jobj(validatejson,"iswatchonly")) != 0 || is_cJSON_True(jobj(validatejson,"ismine")) != 0 )
                    doneflag = 1;
            }
            free_json(validatejson);
        }
        free(retstr);
        retstr = 0;
    }
    if ( isvalid == 0 )
        return(clonestr("{\"isvalid\":false}"));
    update_alladdresses(myinfo,coin,address);
    if ( doneflag != 0 )
        return(0); // success
    if ( coin->FULLNODE < 0 )
    {
        sprintf(buf,"[\"%s\", \"%s\", false]",address,address);
        retstr = bitcoind_passthru(coin->symbol,coin->chain->serverport,coin->chain->userpass,"importaddress",buf);
        printf("%s importaddress.(%s) -> (%s)\n",coin->symbol,address,retstr);
        return(retstr);
    }
    else return(0);
}

void init_alladdresses(struct supernet_info *myinfo,struct iguana_info *coin)
{
    char *alladdresses,*retstr; cJSON *alljson; int32_t i,n;
    if ( (alladdresses= dpow_alladdresses(myinfo,coin)) != 0 )
    {
        printf("(%s) ALL.(%s)\n",coin->symbol,alladdresses);
        if ( (alljson= cJSON_Parse(alladdresses)) != 0 )
        {
            if ( is_cJSON_Array(alljson) != 0 && (n= cJSON_GetArraySize(alljson)) > 0 )
            {
                for (i=0; i<n; i++)
                    if ( (retstr= dpow_importaddress(myinfo,coin,jstri(alljson,i))) != 0 )
                        free(retstr);
            }
            free_json(alljson);
        }
        free(alladdresses);
    }
}

int32_t dpow_getchaintip(struct supernet_info *myinfo,bits256 *merklerootp,bits256 *blockhashp,uint32_t *blocktimep,bits256 *txs,uint32_t *numtxp,struct iguana_info *coin)
{
    int32_t n,i,height = -1,maxtx = *numtxp; bits256 besthash,oldhash; cJSON *array,*json;
    *numtxp = *blocktimep = 0;
    oldhash = coin->lastbesthash;
    *blockhashp = besthash = dpow_getbestblockhash(myinfo,coin);
    if ( bits256_nonz(besthash) != 0 && bits256_cmp(oldhash,besthash) != 0 )
    {
        if ( (json= dpow_getblock(myinfo,coin,besthash)) != 0 )
        {
            if ( (height= juint(json,"height")) != 0 && (*blocktimep= juint(json,"time")) != 0 )
            {
                *merklerootp = jbits256(json,"merkleroot");
                //if ( bits256_nonz(*merklerootp) == 0 )
                //    printf("block has no merkle? (%s)\n",jprint(json,0));
                coin->lastbestheight = height;
                if ( height > coin->longestchain )
                    coin->longestchain = height;
                if ( txs != 0 && numtxp != 0 && (array= jarray(&n,json,"tx")) != 0 )
                {
                    for (i=0; i<n&&i<maxtx; i++)
                        txs[i] = jbits256i(array,i);
                    if ( 0 && strcmp(coin->symbol,"USD") == 0 )
                        printf("dpow_getchaintip %s ht.%d time.%u numtx.%d\n",coin->symbol,height,*blocktimep,n);
                    *numtxp = n;
                }
            } else height = -1;
            free_json(json);
        }
    }
    return(coin->lastbestheight);
}

int32_t dpow_vini_ismine(struct supernet_info *myinfo,struct dpow_info *dp,cJSON *item)
{
    cJSON *sobj; char *hexstr; int32_t len; uint8_t data[35];
    if ( (sobj= jobj(item,"scriptPubKey")) != 0 && (hexstr= jstr(sobj,"hex")) != 0 )
    {
        len = (int32_t)strlen(hexstr) >> 1;
        if ( len <= sizeof(data) )
        {
            decode_hex(data,len,hexstr);
            if ( len == 35 && data[34] == CHECKSIG && data[0] == 33 && memcmp(data+1,dp->minerkey33,33) == 0 )
                return(0);
        }
    }
    return(-1);
}

int32_t dpow_haveutxo(struct supernet_info *myinfo,struct iguana_info *coin,bits256 *txidp,int32_t *voutp,char *coinaddr,char *srccoin)
{
    int32_t vout,haveutxo = 0; uint32_t i,j,n,r; bits256 txid; cJSON *unspents,*item; uint64_t satoshis; char *str,*address; uint8_t script[35];
    memset(txidp,0,sizeof(*txidp));
    *voutp = -1;
    if ( (unspents= dpow_listunspent(myinfo,coin,coinaddr)) != 0 )
    {
        if ( (n= cJSON_GetArraySize(unspents)) > 0 )
        {
            j=0;
            while (haveutxo < 1)
            {
                j++;
                if (j == n) {
                  haveutxo=0;
                  break;
                }
                OS_randombytes((uint8_t *)&r,sizeof(r));
                i = r % n;
                printf("[%s] : chosen = %d  out of %d loop.(%d)\n",coin->symbol,i,n,j);
                if ( (item= jitem(unspents,i)) == 0 )
                    continue;
                if ( is_cJSON_False(jobj(item,"spendable")) != 0 )
                    continue;
                if ( (satoshis= SATOSHIDEN * jdouble(item,"amount")) == 0 )
                    satoshis= SATOSHIDEN * jdouble(item,"value");
                if ( satoshis == DPOW_UTXOSIZE && (address= jstr(item,"address")) != 0 && strcmp(address,coinaddr) == 0 )
                {
                    if ( (str= jstr(item,"scriptPubKey")) != 0 && is_hexstr(str,0) == sizeof(script)*2 )
                    {
                        txid = jbits256(item,"txid");
                        vout = jint(item,"vout");
                        if ( bits256_nonz(txid) != 0 && vout >= 0 )
                        {
                            if ( *voutp < 0 || (rand() % (n/2+1)) == 0 )
                            {
                                *voutp = vout;
                                *txidp = txid;
                            }
                            haveutxo++;
                        }
                    }
                }
            }
            if ( haveutxo == 0 )
              printf("no (%s -> %s) utxo: need to fund address.(%s) or wait for splitfund to confirm\n",srccoin,coin->symbol,coinaddr);
        } //else printf("null utxo array size\n");
        free_json(unspents);
    } else printf("null return from dpow_listunspent\n");
    if ( 0 && haveutxo > 0 )
        printf("%s haveutxo.%d\n",coin->symbol,haveutxo);
    return(haveutxo);
}

char *dpow_issuemethod(char *userpass,char *method,char *params,uint16_t port)
{
    char url[512],*retstr=0,*retstr2=0,postdata[8192];
    if ( params == 0 || params[0] == 0 )
        params = (char *)"[]";
    if ( strlen(params) < sizeof(postdata)-128 )
    {
        sprintf(url,(char *)"http://127.0.0.1:%u",port);
        sprintf(postdata,"{\"method\":\"%s\",\"params\":%s}",method,params);
        //printf("postdata.(%s) USERPASS.(%s)\n",postdata,KMDUSERPASS);
        retstr2 = bitcoind_RPC(&retstr,(char *)"debug",url,userpass,method,params,0);
    }
    return(retstr2);
}

uint64_t dpow_paxprice(uint64_t *seedp,int32_t height,char *base,char *rel,uint64_t basevolume)
{
    char params[512],*retstr; uint64_t satoshis = 0; cJSON *retjson,*result; struct iguana_info *kmdcoin;
    kmdcoin = iguana_coinfind("KMD");
    *seedp = 0;
    sprintf(params,"[\"%s\", \"%s\", \"%d\", \"%.8f\"]",base,rel,height,(double)basevolume/SATOSHIDEN);
    if ( kmdcoin != 0 && (retstr= dpow_issuemethod(kmdcoin->chain->userpass,"paxprice",params,kmdcoin->chain->rpcport)) != 0 )
    {
        if ( (retjson= cJSON_Parse(retstr)) != 0 )
        {
            if ( (result= jobj(retjson,"result")) != 0 )
            {
                satoshis = jdouble(result,"relvolume") * SATOSHIDEN;
                *seedp = j64bits(result,"seed");
            }
            free_json(retjson);
        }
        //printf("dpow_paxprice.(%s) -> %s %.8f\n",params,retstr,dstr(satoshis));
    }
    return(satoshis);
}

#define KOMODO_PUBTYPE 60

int32_t PAX_pubkey(int32_t rwflag,uint8_t *pubkey33,uint8_t *addrtypep,uint8_t rmd160[20],char fiat[4],uint8_t *shortflagp,int64_t *fiatoshisp)
{
    if ( rwflag != 0 )
    {
        memset(pubkey33,0,33);
        pubkey33[0] = 0x02 | (*shortflagp != 0);
        memcpy(&pubkey33[1],fiat,3);
        iguana_rwnum(rwflag,&pubkey33[4],sizeof(*fiatoshisp),(void *)fiatoshisp);
        pubkey33[12] = *addrtypep;
        memcpy(&pubkey33[13],rmd160,20);
    }
    else
    {
        *shortflagp = (pubkey33[0] == 0x03);
        memcpy(fiat,&pubkey33[1],3);
        fiat[3] = 0;
        iguana_rwnum(rwflag,&pubkey33[4],sizeof(*fiatoshisp),(void *)fiatoshisp);
        if ( *shortflagp != 0 )
            *fiatoshisp = -(*fiatoshisp);
        *addrtypep = pubkey33[12];
        memcpy(rmd160,&pubkey33[13],20);
    }
    return(33);
}

uint64_t PAX_fiatdest(uint64_t *seedp,int32_t tokomodo,char *destaddr,uint8_t pubkey33[33],char *coinaddr,int32_t kmdheight,char *origbase,int64_t fiatoshis)
{
    uint8_t shortflag=0; char base[4]; int32_t i; uint8_t addrtype,rmd160[20]; int64_t komodoshis=0;
    for (i=0; i<3; i++)
        base[i] = toupper((int32_t)origbase[i]);
    base[i] = 0;
    if ( strcmp(base,"KMD") == 0 )
        return(0);
    if ( fiatoshis < 0 )
        shortflag = 1, fiatoshis = -fiatoshis;
    komodoshis = dpow_paxprice(seedp,kmdheight,base,(char *)"KMD",(uint64_t)fiatoshis);
    if ( bitcoin_addr2rmd160(&addrtype,rmd160,coinaddr) == 20 )
    {
        PAX_pubkey(1,pubkey33,&addrtype,rmd160,base,&shortflag,tokomodo != 0 ? &komodoshis : &fiatoshis);
        bitcoin_address(destaddr,KOMODO_PUBTYPE,pubkey33,33);
    }
    return(komodoshis);
}

int32_t dpow_scriptitemlen(int32_t *opretlenp,uint8_t *script)
{
    int32_t opretlen,len = 0;
    if ( (opretlen= script[len++]) >= 0x4c )
    {
        if ( opretlen == 0x4c )
            opretlen = script[len++];
        else if ( opretlen == 0x4d )
        {
            opretlen = script[len++];
            opretlen = (opretlen << 8) | script[len++];
        }
    }
    *opretlenp = opretlen;
    return(len);
}

cJSON *dpow_paxjson(struct pax_transaction *pax)
{
    uint8_t addrtype,rmd160[20]; int32_t i; char rmdstr[41]; cJSON *item = cJSON_CreateObject();
    if ( pax != 0 )
    {
        jaddbits256(item,"prev_hash",pax->txid);
        jaddnum(item,"prev_vout",pax->vout);
        if ( pax->shortflag != 0 )
            jaddnum(item,"short",pax->shortflag);
        jaddnum(item,pax->symbol,dstr(pax->fiatoshis));
        jaddstr(item,"fiat",pax->symbol);
        jaddnum(item,"kmdheight",pax->kmdheight);
        jaddnum(item,"height",pax->height);
        jaddnum(item,"KMD",dstr(pax->komodoshis));
        jaddstr(item,"address",pax->coinaddr);
        bitcoin_addr2rmd160(&addrtype,rmd160,pax->coinaddr);
        for (i=0; i<20; i++)
            sprintf(&rmdstr[i<<1],"%02x",rmd160[i]);
        rmdstr[40] = 0;
        jaddstr(item,"rmd160",rmdstr);
    }
    return(item);
}

uint64_t dpow_paxtotal(struct dpow_info *dp)
{
    struct pax_transaction *pax,*tmp; uint64_t total = 0;
    pthread_mutex_lock(&dp->paxmutex);
    /*if ( dp->PAX != 0 )
    {
        tmp = 0;
        pax= dp->PAX->hh.next;
        while ( pax != 0 && pax != tmp )
        {
            if ( pax->marked == 0 )
                total += pax->komodoshis;
            tmp = pax;
            pax = pax->hh.next;
        }
    }*/
    HASH_ITER(hh,dp->PAX,pax,tmp)
    {
        if ( pax->marked == 0 )
            total += pax->komodoshis;
    }
    pthread_mutex_unlock(&dp->paxmutex);
    return(total);
}

struct pax_transaction *dpow_paxfind(struct dpow_info *dp,struct pax_transaction *space,bits256 txid,uint16_t vout)
{
    struct pax_transaction *pax;
    pthread_mutex_lock(&dp->paxmutex);
    HASH_FIND(hh,dp->PAX,&txid,sizeof(txid),pax);
    if ( pax != 0 )
        memcpy(space,pax,sizeof(*pax));
    pthread_mutex_unlock(&dp->paxmutex);
    return(pax);
}

struct pax_transaction *dpow_paxmark(struct dpow_info *dp,struct pax_transaction *space,bits256 txid,uint16_t vout,int32_t mark)
{
    struct pax_transaction *pax;
    pthread_mutex_lock(&dp->paxmutex);
    HASH_FIND(hh,dp->PAX,&txid,sizeof(txid),pax);
    if ( pax == 0 )
    {
        pax = (struct pax_transaction *)calloc(1,sizeof(*pax));
        pax->txid = txid;
        pax->vout = vout;
        HASH_ADD_KEYPTR(hh,dp->PAX,&pax->txid,sizeof(pax->txid),pax);
    }
    if ( pax != 0 )
    {
        pax->marked = mark;
        int32_t i; for (i=0; i<32; i++)
            printf("%02x",((uint8_t *)&txid)[i]);
        printf(" paxmark.ht %d vout%d\n",mark,vout);
        memcpy(space,pax,sizeof(*pax));
    }
    pthread_mutex_unlock(&dp->paxmutex);
    return(pax);
}

cJSON *dpow_withdraws_pending(struct dpow_info *dp)
{
    struct pax_transaction *pax,*tmp; cJSON *retjson = cJSON_CreateArray();
    pthread_mutex_lock(&dp->paxmutex);
    /*if ( dp->PAX != 0 )
    {
        tmp = 0;
        pax = dp->PAX->hh.next;
        while ( pax != 0 && pax != tmp )
        {
            if ( pax->marked == 0 )
                jaddi(retjson,dpow_paxjson(pax));
            tmp = pax;
            pax = pax->hh.next;
        }
    }*/
    HASH_ITER(hh,dp->PAX,pax,tmp)
    {
        if ( pax->marked == 0 )
            jaddi(retjson,dpow_paxjson(pax));
    }
    pthread_mutex_unlock(&dp->paxmutex);
    return(retjson);
}

void dpow_issuer_withdraw(struct dpow_info *dp,char *coinaddr,uint64_t fiatoshis,int32_t shortflag,char *symbol,uint64_t komodoshis,uint8_t *rmd160,bits256 txid,uint16_t vout,int32_t kmdheight,int32_t height) // assetchain context
{
    struct pax_transaction *pax;
    pthread_mutex_lock(&dp->paxmutex);
    HASH_FIND(hh,dp->PAX,&txid,sizeof(txid),pax);
    if ( pax == 0 )
    {
        pax = (struct pax_transaction *)calloc(1,sizeof(*pax));
        pax->txid = txid;
        pax->vout = vout;
        HASH_ADD_KEYPTR(hh,dp->PAX,&pax->txid,sizeof(pax->txid),pax);
    }
    pthread_mutex_unlock(&dp->paxmutex);
    if ( coinaddr != 0 )
    {
        strcpy(pax->coinaddr,coinaddr);
        pax->komodoshis = komodoshis;
        pax->shortflag = shortflag;
        strcpy(pax->symbol,symbol);
        pax->fiatoshis = fiatoshis;
        memcpy(pax->rmd160,rmd160,20);
        pax->kmdheight = kmdheight;
        pax->height = height;
        if ( pax->marked == 0 )
            printf("ADD WITHDRAW %s %.8f -> %s %.8f TO PAX kht.%d ht.%d\n",symbol,dstr(pax->fiatoshis),coinaddr,dstr(pax->komodoshis),kmdheight,height);
        else printf("MARKED WITHDRAW %s %.8f -> %s %.8f TO PAX kht.%d ht.%d\n",symbol,dstr(pax->fiatoshis),coinaddr,dstr(pax->komodoshis),kmdheight,height);
    }
    else
    {
        pax->marked = height;
        printf("MARK WITHDRAW ht.%d\n",height);
    }
}

void dpow_issuer_voutupdate(struct dpow_info *dp,char *symbol,int32_t isspecial,int32_t height,int32_t txi,bits256 txid,int32_t vout,int32_t numvouts,int64_t fiatoshis,uint8_t *script,int32_t len)
{
    char base[16],destaddr[64],coinaddr[64]; uint8_t addrtype,shortflag,rmd160[20],pubkey33[33]; int64_t checktoshis,komodoshis; uint64_t seed; struct pax_transaction space; int32_t i,kmdheight,opretlen,offset = 0;
    if ( script[offset++] == 0x6a )
    {
        memset(base,0,sizeof(base));
        offset += dpow_scriptitemlen(&opretlen,&script[offset]);
        if ( script[offset] == 'W' && strcmp(dp->symbol,"KMD") != 0 )
        {
            // if valid add to pricefeed for issue
            printf("notary vout.%s ht.%d txi.%d vout.%d %.8f opretlen.%d\n",symbol,height,txi,vout,dstr(fiatoshis),opretlen);
            if ( opretlen == 38 ) // any KMD tx
            {
                offset++;
                offset += PAX_pubkey(0,&script[offset],&addrtype,rmd160,base,&shortflag,&komodoshis);
                iguana_rwnum(0,&script[offset],sizeof(kmdheight),&kmdheight);
                if ( komodoshis < 0 )
                    komodoshis = -komodoshis;
                bitcoin_address(coinaddr,addrtype,rmd160,20);
                checktoshis = PAX_fiatdest(&seed,1,destaddr,pubkey33,coinaddr,kmdheight,base,fiatoshis);
                for (i=0; i<32; i++)
                    printf("%02x",((uint8_t *)&txid)[i]);
                printf(" <- txid.v%u ",vout);
                for (i=0; i<33; i++)
                    printf("%02x",pubkey33[i]);
                printf(" checkpubkey fiat %.8f check %.8f vs komodoshis %.8f dest.(%s) kmdheight.%d ht.%d seed.%llu\n",dstr(fiatoshis),dstr(checktoshis),dstr(komodoshis),destaddr,kmdheight,height,(long long)seed);
                if ( shortflag == 0 )
                {
                    if ( seed == 0 || checktoshis >= komodoshis )
                    {
                        if ( dpow_paxfind(dp,&space,txid,vout) == 0 )
                            dpow_issuer_withdraw(dp,coinaddr,fiatoshis,shortflag,base,komodoshis,rmd160,txid,vout,kmdheight,height);
                    }
                }
                else // short
                {
                    printf("shorting not yet, wait for pax2\n");
                    /*for (i=0; i<opretlen; i++)
                        printf("%02x",script[i]);
                    printf(" opret[%c] fiatoshis %.8f vs check %.8f\n",script[0],dstr(fiatoshis),dstr(checktoshis));
                    if ( seed == 0 || fiatoshis < checktoshis )
                    {

                    }*/
                }
            }
        }
        else if ( script[offset] == 'X' && strcmp(dp->symbol,"KMD") == 0 )
        {
            printf("WITHDRAW issued ht.%d txi.%d vout.%d %.8f\n",height,txi,vout,dstr(fiatoshis));
            if ( opretlen == 46 ) // any KMD tx
            {
                offset++;
                offset += PAX_pubkey(0,&script[offset],&addrtype,rmd160,base,&shortflag,&fiatoshis);
                iguana_rwnum(0,&script[offset],sizeof(kmdheight),&kmdheight);
                iguana_rwnum(0,&script[offset],sizeof(height),&height);
                if ( fiatoshis < 0 )
                    fiatoshis = -fiatoshis;
                bitcoin_address(coinaddr,addrtype,rmd160,20);
                checktoshis = PAX_fiatdest(&seed,1,destaddr,pubkey33,coinaddr,kmdheight,base,fiatoshis);
                for (i=0; i<32; i++)
                    printf("%02x",((uint8_t *)&txid)[i]);
                printf(" <- txid.v%u ",vout);
                for (i=0; i<33; i++)
                    printf("%02x",pubkey33[i]);
                printf(" checkpubkey check %.8f v %.8f dest.(%s) height.%d\n",dstr(checktoshis),dstr(fiatoshis),destaddr,height);
                if ( shortflag == 0 )
                {
                    if ( seed == 0 || checktoshis > fiatoshis )
                    {
                        dpow_paxmark(dp,&space,txid,vout,height);
                    }
                }
                else
                {
                    printf("shorting not yet, wait for pax2\n");
                }
            }
        }
    }
}

int32_t dpow_issuer_tx(int32_t *isspecialp,struct dpow_info *dp,struct iguana_info *coin,int32_t height,int32_t txi,char *txidstr,uint32_t port)
{
    char *retstr,params[256],*hexstr; uint8_t script[16384]; cJSON *json,*oldpub,*newpub,*result,*vouts,*item,*sobj; int32_t vout,n,len,retval = -1; uint64_t value; bits256 txid;
    sprintf(params,"[\"%s\", 1]",txidstr);
    *isspecialp = 0;
    if ( (retstr= dpow_issuemethod(coin->chain->userpass,(char *)"getrawtransaction",params,port)) != 0 )
    {
        if ( (json= cJSON_Parse(retstr)) != 0 )
        {
            //printf("TX.(%s)\n",retstr);
            if ( (result= jobj(json,(char *)"result")) != 0 )
            {
                oldpub = jobj(result,(char *)"vpub_old");
                newpub = jobj(result,(char *)"vpub_new");
                retval = 0;
                if ( oldpub == 0 && newpub == 0 && (vouts= jarray(&n,result,(char *)"vout")) != 0 )
                {
                    txid = jbits256(result,(char *)"txid");
                    for (vout=0; vout<n; vout++)
                    {
                        item = jitem(vouts,vout);
                        value = SATOSHIDEN * jdouble(item,(char *)"value");
                        if ( (sobj= jobj(item,(char *)"scriptPubKey")) != 0 )
                        {
                            if ( (hexstr= jstr(sobj,(char *)"hex")) != 0 )
                            {
                                len = (int32_t)strlen(hexstr) >> 1;
                                if ( vout == 0 && ((memcmp(&hexstr[2],CRYPTO777_PUBSECPSTR,66) == 0 && len == 35) || (memcmp(&hexstr[6],CRYPTO777_RMD160STR,40) == 0 && len == 25)) )
                                    *isspecialp = 1;
                                else if ( len <= sizeof(script) )
                                {
                                    decode_hex(script,len,hexstr);
                                    dpow_issuer_voutupdate(dp,coin->symbol,*isspecialp,height,txi,txid,vout,n,value,script,len);
                                }
                            }
                        }
                    }
                }
            } else printf("error getting txids.(%s)\n",retstr);
            free_json(json);
        }
        free(retstr);
    }
    return(retval);
}

int32_t dpow_issuer_block(struct dpow_info *dp,struct iguana_info *coin,int32_t height,uint16_t port)
{
    char *retstr,*retstr2,params[128],*txidstr; int32_t i,isspecial,n,retval = -1; cJSON *json,*tx=0,*result=0,*result2;
    sprintf(params,"[%d]",height);
    if ( (retstr= dpow_issuemethod(coin->chain->userpass,(char *)"getblockhash",params,port)) != 0 )
    {
        if ( (result= cJSON_Parse(retstr)) != 0 )
        {
            if ( (txidstr= jstr(result,(char *)"result")) != 0 && strlen(txidstr) == 64 )
            {
                sprintf(params,"[\"%s\"]",txidstr);
                if ( (retstr2= dpow_issuemethod(coin->chain->userpass,(char *)"getblock",params,port)) != 0 )
                {
                    //printf("getblock.(%s)\n",retstr2);
                    if ( (json= cJSON_Parse(retstr2)) != 0 )
                    {
                        if ( (result2= jobj(json,(char *)"result")) != 0 && (tx= jarray(&n,result2,(char *)"tx")) != 0 )
                        {
                            for (i=0; i<n; i++)
                                if ( dpow_issuer_tx(&isspecial,dp,coin,height,i,jstri(tx,i),port) < 0 )
                                    break;
                            if ( i == n )
                                retval = 0;
                            else printf("dpow_issuer_block ht.%d error i.%d vs n.%d\n",height,i,n);
                        } else printf("cant get result.%p or tx.%p\n",result,tx);
                        free_json(json);
                    } else printf("cant parse2.(%s)\n",retstr2);
                    free(retstr2);
                } else printf("error getblock %s\n",params);
            } else printf("strlen.%ld (%s)\n",strlen(txidstr),txidstr);
            free_json(result);
        } else printf("couldnt parse.(%s)\n",retstr);
        free(retstr);
    } else printf("error from getblockhash %d\n",height);
    return(retval);
}

int32_t dpow_issuer_iteration(struct dpow_info *dp,struct iguana_info *coin,int32_t height,uint32_t *isrealtimep)
{
    char *retstr; int32_t i,currentheight=0; cJSON *infoobj,*result; uint16_t port = coin->chain->rpcport;
    if ( height <= 0 )
        height = 1;
    *isrealtimep = 0;
    if ( coin->getinfostr[0] == 0 )
        strcpy(coin->getinfostr,"getinfo");
    if ( (retstr= dpow_issuemethod(coin->chain->userpass,(char *)coin->getinfostr,0,port)) != 0 )
    {
        if ( (infoobj= cJSON_Parse(retstr)) != 0 )
        {
            if ( (result= jobj(infoobj,(char *)"result")) != 0 && (currentheight= jint(result,(char *)"blocks")) != 0 )
            {
                for (i=0; i<500 && height<=currentheight; i++,height++)
                {
                    /*fprintf(stderr,"%s.%d ",coin->symbol,height);
                    if ( (height % 10) == 0 )
                    {
                        if ( (height % 100) == 0 )
                            fprintf(stderr,"%s.%d ",coin->symbol,height);
                        memset(&zero,0,sizeof(zero));
                        komodo_stateupdate(height,0,0,0,zero,0,0,0,0,height,0,0,0,0,0);
                    }*/
                    if ( dpow_issuer_block(dp,coin,height,port) < 0 )
                    {
                        printf("error height %d\n",height);
                        break;
                    }
                    usleep(10000);
                }
                if ( height >= currentheight )
                    *isrealtimep = (uint32_t)time(NULL);
            }
            free_json(infoobj);
        }
        //printf("GETINFO.(%s)\n",retstr);
        free(retstr);
    }
    else
    {
        printf("error from %s height.%d currentheight.%d\n",coin->symbol,height,currentheight);
        usleep(100000);
    }
    //printf("[%s -> %s] %s ht.%d current.%d\n",dp->symbol,dp->dest,coin->symbol,height,currentheight);
    return(height);
}<|MERGE_RESOLUTION|>--- conflicted
+++ resolved
@@ -293,11 +293,6 @@
     return(retjson);
 }
 
-<<<<<<< HEAD
-int is_STAKED(const char *chain_name);
-=======
->>>>>>> 4679fbcd
-
 int32_t dpow_paxpending(struct supernet_info *myinfo,uint8_t *hex,int32_t hexsize,uint32_t *paxwdcrcp,bits256 MoM,uint32_t MoMdepth,uint16_t CCid,int32_t src_or_dest,struct dpow_block *bp)
 {
     struct iguana_info *coin,*kmdcoin=0; char *retstr,*hexstr; cJSON *retjson,*infojson; int32_t kmdheight=0,hexlen=0,n=0; uint32_t paxwdcrc;
@@ -307,12 +302,7 @@
         n += iguana_rwbignum(1,&hex[n],sizeof(MoM),MoM.bytes);
         MoMdepth = (MoMdepth & 0xffff) | ((uint32_t)CCid<<16);
         n += iguana_rwnum(1,&hex[n],sizeof(MoMdepth),(uint32_t *)&MoMdepth);
-<<<<<<< HEAD
-//( )
-        if ( ( is_STAKED(bp->srccoin->symbol) != 0 ) && src_or_dest == 0 && strcmp(bp->destcoin->symbol,"KMD") == 0 )
-=======
         if ( dpow_CCid(myinfo,bp->srccoin) != 0 && src_or_dest == 0 && strcmp(bp->destcoin->symbol,"KMD") == 0 ) //strncmp(bp->srccoin->symbol,"TXSCL",5) == 0 &&
->>>>>>> 4679fbcd
         {
             kmdcoin = bp->destcoin;
             if ( (infojson= dpow_getinfo(myinfo,kmdcoin)) != 0 )
@@ -663,7 +653,7 @@
             free_json(retjson);
         }
         //printf("%s signrawtransaction.(%s) params.(%s)\n",coin->symbol,retstr,paramstr);
-	
+
 	/*if (coin->sapling != 0)
 		printf("[Decker] %s dpow_signrawtransaction.(%s) params.(%s)\n", coin->symbol, retstr, paramstr);*/
         free(paramstr);
