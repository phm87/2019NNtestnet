--- conflicted
+++ resolved
@@ -624,12 +624,8 @@
 
 cJSON *dpow_listunspent(struct supernet_info *myinfo,struct iguana_info *coin,char *coinaddr,int32_t utxosize)
 {
-<<<<<<< HEAD
     char buf[128], buf2[128],*retstr; cJSON *array,*json = 0;
-=======
-    char buf[128],*retstr; cJSON *array,*json = 0;
-    if ( coin->active == 0 ) return (0);
->>>>>>> 5b6e26d5
+    if ( coin->active == 0 ) return (0);
     if ( coin->FULLNODE < 0 )
     {
         if ( coinaddr == 0 )
@@ -842,11 +838,7 @@
         retstr = bitcoind_passthru(coin->symbol,coin->chain->serverport,coin->chain->userpass,"sendrawtransaction",paramstr);
         char colour[16];
         sprintf(colour,mine != 0 ? GREEN : YELLOW);
-<<<<<<< HEAD
         printf("%s>>>>>>>>>> %s dpow_sendrawtransaction (%s)\n"RESET,colour,coin->symbol,retstr);
-=======
-        fprintf(stderr,"%s>>>>>>>>>>> %s dpow_sendrawtransaction (%s)\n"RESET,colour,coin->symbol,retstr);
->>>>>>> 5b6e26d5
         free(paramstr);
         return(retstr);
     }
@@ -1066,24 +1058,11 @@
     {
         if ( (n= cJSON_GetArraySize(unspents)) > 0 )
         {
-<<<<<<< HEAD
-            for (j=0; j<n; j++)
-            {
-                if ( n == 1 )
-                    i = 0;
-                else
-                {
-                    OS_randombytes((uint8_t *)&r,sizeof(r));
-                    i = r % n;
-                }
-                printf("[%s] : %d out of %d loop.(%d)\n",coin->symbol,i,n,j);
-=======
             OS_randombytes((uint8_t *)&r,sizeof(r));
             for ( i=(n==1 ? 0 : r % n); j<n; i++ )
             {
                 j++;
                 i = (i==n ? 0 : i);
->>>>>>> 5b6e26d5
                 if ( (item= jitem(unspents,i)) == 0 )
                     continue;
                 if ( is_cJSON_False(jobj(item,"spendable")) != 0 )
@@ -1100,11 +1079,7 @@
                         {
                             *voutp = vout;
                             *txidp = txid;
-<<<<<<< HEAD
-                            haveutxo++;
-=======
                             break;
->>>>>>> 5b6e26d5
                         }
                     }
                 }
