/******************************************************************************
 * Copyright © 2014-2018 The SuperNET Developers.                             *
 *                                                                            *
 * See the AUTHORS, DEVELOPER-AGREEMENT and LICENSE files at                  *
 * the top-level directory of this distribution for the individual copyright  *
 * holder information and the developer policies on copyright and licensing.  *
 *                                                                            *
 * Unless otherwise agreed in a custom licensing agreement, no part of the    *
 * SuperNET software, including this file may be copied, modified, propagated *
 * or distributed except according to the terms contained in the LICENSE file *
 *                                                                            *
 * Removal or modification of this copyright notice is prohibited.            *
 *                                                                            *
 ******************************************************************************/

#define issue_curl(cmdstr) bitcoind_RPC(0,"curl",cmdstr,0,0,0,0)

uint64_t dpow_utxosize(char *symbol)
{
    if ( strcmp(symbol,"GAME") == 0 || strcmp(symbol,"EMC2") == 0)
        return(100000);
    else return(10000);
}

int32_t dpow_smallopreturn(char *symbol)
{
    if ( strcmp(symbol,"GAME") == 0 || strcmp(symbol,"GIN") == 0 || strcmp(symbol,"EMC2") == 0 || strcmp(symbol,"HUSH") == 0 )
        return(1);
    else return(0);
}

int32_t dpow_is015(char *symbol)
{
    if ( strcmp("CHIPS",symbol) == 0 || strcmp("GAME",symbol) == 0 || strcmp("EMC2",symbol) == 0 ) //strcmp("BTC",symbol) == 0 ||
        return(1);
    else return(0);
}

char *bitcoind_getinfo(char *symbol,char *serverport,char *userpass,char *getinfostr)
{
    char buf[1],*retstr; cJSON *retjson;
    buf[0] = 0;
    if ( getinfostr[0] == 0 )
        strcpy(getinfostr,"getinfo");
    retstr = bitcoind_passthru(symbol,serverport,userpass,getinfostr,buf);
    if ( (retjson= cJSON_Parse(retstr)) != 0 )
    {
        if ( jobj(retjson,"error") != 0 && strcmp(getinfostr,"getinfo") == 0 )
        {
            strcpy(getinfostr,"getblockchaininfo");
            free(retstr);
            retstr = bitcoind_passthru(symbol,serverport,userpass,getinfostr,buf);
            printf("switch to getblockchaininfo -> (%s)\n",retstr);
        }
        free_json(retjson);
    }
    return(retstr);
}

cJSON *dpow_getinfo(struct supernet_info *myinfo,struct iguana_info *coin)
{
    char buf[128],*retstr=0; cJSON *json = 0;
    if ( coin->active == 0 ) return (0);
    if ( coin->FULLNODE < 0 )
    {
        buf[0] = 0;
        retstr = bitcoind_getinfo(coin->symbol,coin->chain->serverport,coin->chain->userpass,coin->getinfostr);
        usleep(1000);
    }
    else if ( coin->FULLNODE > 0 || coin->VALIDATENODE > 0 )
    {
        retstr = bitcoinrpc_getinfo(myinfo,coin,0,0);
    }
    else
    {
        return(0);
    }
    if ( retstr != 0 )
    {
        json = cJSON_Parse(retstr);
        free(retstr);
        if ( strcmp(coin->symbol,"BTC") == 0 )
        {
            sprintf(buf,"[%d]",2);
            if ( (retstr= bitcoind_passthru(coin->symbol,coin->chain->serverport,coin->chain->userpass,"estimatefee",buf)) != 0 )
            {
                if ( atof(retstr) > SMALLVAL )
                    jaddnum(json,"estimatefee",atof(retstr));
                free(retstr);
            }
        }
    }
    return(json);
}

uint32_t dpow_CCid(struct supernet_info *myinfo,struct iguana_info *coin)
{
    uint32_t CCid = 0; cJSON *retjson;
    if ( coin->active == 0 ) return (CCid);
    if ( (retjson= dpow_getinfo(myinfo,coin)) != 0 )
    {
        CCid = juint(retjson,"CCid");
        free_json(retjson);
    }
    return(CCid);
}

char *Notaries_elected[65][2];
//char *seeds[] = { "78.47.196.146", "5.9.102.210", "149.56.29.163", "191.235.80.138", "88.198.65.74", "94.102.63.226", "129.232.225.202", "104.255.64.3", "52.72.135.200", "149.56.28.84", "103.18.58.150", "221.121.144.140", "123.249.79.12", "103.18.58.146", "27.50.93.252", "176.9.0.233", "94.102.63.227", "167.114.227.223", "27.50.68.219", "192.99.233.217", "94.102.63.217", "45.64.168.216" };
int32_t Notaries_numseeds;// = (int32_t)(sizeof(seeds)/sizeof(*seeds))
int32_t Notaries_num,Notaries_BTCminsigs = DPOW_MINSIGS;
int32_t Notaries_minsigs = DPOW_MIN_ASSETCHAIN_SIGS;
uint16_t Notaries_port = DPOW_SOCKPORT;
char *Notaries_seeds[65];

int32_t komodo_initjson(char *fname)
{
    char *fstr,*field,*hexstr; cJSON *argjson,*array,*item; long fsize; uint16_t port; int32_t i,n,num,retval = -1;
    if ( (fstr= OS_filestr(&fsize,fname)) != 0 )
    {
        if ( (argjson= cJSON_Parse(fstr)) != 0 )
        {
            if ( (port= juint(argjson,"port")) != 0 )
                Notaries_port = port;
            if ( (num= juint(argjson,"BTCminsigs")) > Notaries_BTCminsigs )
                Notaries_BTCminsigs = num;
            Notaries_minsigs = juint(argjson,"minsigs");
            if ( (array= jarray(&n,argjson,"seeds")) != 0 && n <= 64 )
            {
                for (i=0; i<n&&i<64; i++)
                {
                    Notaries_seeds[i] = clonestr(jstri(array,i));
                    printf("%s ",Notaries_seeds[i]);
                }
                Notaries_numseeds = i;
                printf("Notaries_numseeds.%d\n",Notaries_numseeds);
            }
            if ( (array= jarray(&n,argjson,"notaries")) != 0 && n <= 64 )
            {
                for (i=0; i<n&&i<64; i++)
                {
                    item = jitem(array,i);
                    field = jfieldname(item);
                    if ( (hexstr= jstr(item,field)) != 0 && is_hexstr(hexstr,0) == 66 )
                    {
                        Notaries_elected[i][0] = clonestr(field);
                        Notaries_elected[i][1] = clonestr(hexstr);
                        //printf("%d of %d: %s %s\n",i,n,field,hexstr);
                    }
                    else
                    {
                        printf("couldnt find (%s) in %s or non-hex (%s)\n",field,jprint(item,0),hexstr!=0?hexstr:"");
                        break;
                    }
                }
                if ( i == n )
                {
                    Notaries_num = n;
                    retval = 0;
                    printf("numnotaries %d, port.%d minsigs.%d BTCminsigs.%d\n",Notaries_num,Notaries_port,Notaries_BTCminsigs,Notaries_minsigs);
                }
            }
            free_json(argjson);
        }
        free(fstr);
    }
    return(retval);
}

int32_t komodo_notaries(char *symbol,uint8_t pubkeys[64][33],int32_t height)
{
#if STAKEDTEST
    struct iguana_info *coin; char *retstr,*field,*hexstr; ; cJSON *retjson,*array,*item; int32_t i,n;
    static portable_mutex_t notaries_mutex; static int32_t initflag;
    if ( initflag == 0 )
    {
        portable_mutex_init(&notaries_mutex);
        initflag = 1;
    }
    if ( (coin= iguana_coinfind("KMD")) != 0 )
    {
        if ( coin->FULLNODE < 0 )
        {
            if ( (retstr= bitcoind_passthru(coin->symbol,coin->chain->serverport,coin->chain->userpass,"getiguanajson","")) != 0 )
            {
                if ( (retjson= cJSON_Parse(retstr)) != 0 )
                {
                    portable_mutex_lock(&notaries_mutex);
                    Notaries_minsigs = juint(retjson,"minsigs");
                    portable_mutex_unlock(&notaries_mutex);
                    if ( (array= jarray(&n,retjson,"notaries")) != 0 && n <= 64 )
                    {
                        for (i=0; i<n&&i<64; i++)
                        {
                            item = jitem(array,i);
                            field = jfieldname(item);
                            if ( (hexstr= jstr(item,field)) != 0 && is_hexstr(hexstr,0) == 66 )
                                decode_hex(pubkeys[i],33,hexstr);
                        }
                        if ( i == n )
                        {
                            portable_mutex_lock(&notaries_mutex);
                            Notaries_num = n;
                            portable_mutex_unlock(&notaries_mutex);
                        }
                    }
                    free_json(retjson);
                }
                free(retstr);
            }
        }
    }
    return(Notaries_num);
#else
    int32_t i;
    if ( Notaries_num > 0 )
    {
        for (i=0; i<Notaries_num; i++)
            decode_hex(pubkeys[i],33,Notaries_elected[i][1]);
        return(Notaries_num);
    } else return(-1);
#endif
}

bits256 dpow_getbestblockhash(struct supernet_info *myinfo,struct iguana_info *coin)
{
    char *retstr; bits256 blockhash;
    if ( coin->active == 0 ) return (blockhash);
    memset(blockhash.bytes,0,sizeof(blockhash));
    if ( coin->FULLNODE < 0 )
    {
        if ( coin->lastbesthashtime+2 > time(NULL) && bits256_nonz(coin->lastbesthash) != 0 )
            return(coin->lastbesthash);
        if ( (retstr= bitcoind_passthru(coin->symbol,coin->chain->serverport,coin->chain->userpass,"getbestblockhash","")) != 0 )
        {
            if ( 0 && strcmp(coin->symbol,"USD") == 0 )
                printf("%s getbestblockhash.(%s)\n",coin->symbol,retstr);
            if ( is_hexstr(retstr,0) == sizeof(blockhash)*2 )
                decode_hex(blockhash.bytes,sizeof(blockhash),retstr);
            free(retstr);
        }
    }
    else if ( coin->FULLNODE > 0 || coin->VALIDATENODE > 0 )
    {
        blockhash = coin->blocks.hwmchain.RO.hash2;
    }
    else
    {

    }
    if ( bits256_nonz(blockhash) != 0 )
    {
        coin->lastbesthash = blockhash;
        coin->lastbesthashtime = (uint32_t)time(NULL);
    }
    return(blockhash);
}

cJSON *issue_calcMoM(struct iguana_info *coin,int32_t height,int32_t MoMdepth)
{
    char buf[128],*retstr=0; cJSON *retjson = 0;
    if ( coin->active == 0 ) return (retjson);
    if ( coin->FULLNODE < 0 )
    {
        sprintf(buf,"[\"%d\", \"%d\"]",height,MoMdepth);
        if ( (retstr= bitcoind_passthru(coin->symbol,coin->chain->serverport,coin->chain->userpass,"calc_MoM",buf)) != 0 )
        {
            retjson = cJSON_Parse(retstr);
            //printf("MoM.%s -> %s\n",buf,retstr);
            free(retstr);
        }
    }
    return(retjson);
}

cJSON *dpow_MoMoMdata(struct iguana_info *coin,char *symbol,int32_t kmdheight,uint16_t CCid)
{
    char buf[128],*retstr=0; cJSON *retjson = 0; struct iguana_info *src;
    if ( coin->active == 0 ) return (retjson);
    if ( coin->FULLNODE < 0 && strcmp(coin->symbol,"KMD") == 0 && (src= iguana_coinfind(symbol)) != 0 )
    {
        sprintf(buf,"[\"%s\", \"%d\", \"%d\"]",symbol,kmdheight,CCid);
        if ( (retstr= bitcoind_passthru(coin->symbol,coin->chain->serverport,coin->chain->userpass,"MoMoMdata",buf)) != 0 )
        {
            retjson = cJSON_Parse(retstr);
            //printf("%s kmdheight.%d CCid.%u MoMoM.%s -> %s\n",symbol,kmdheight,CCid,buf,retstr);
            free(retstr);
        }
        usleep(1000);
    }
    return(retjson);
}

int32_t dpow_paxpending(struct supernet_info *myinfo,uint8_t *hex,int32_t hexsize,uint32_t *paxwdcrcp,bits256 MoM,uint32_t MoMdepth,uint16_t CCid,int32_t src_or_dest,struct dpow_block *bp)
{
    struct iguana_info *coin,*kmdcoin=0; char *retstr,*hexstr; cJSON *retjson,*infojson, *srcinfojson; int32_t kmdheight=0,hexlen=0,n=0,ppMoMheight=0; uint32_t paxwdcrc=0;
    if ( dpow_smallopreturn(bp->srccoin->symbol) == 0 || src_or_dest != 0 )
    {
        n += iguana_rwbignum(1,&hex[n],sizeof(MoM),MoM.bytes);
        MoMdepth = (MoMdepth & 0xffff) | ((uint32_t)CCid<<16);
        n += iguana_rwnum(1,&hex[n],sizeof(MoMdepth),(uint32_t *)&MoMdepth);
        /*if ( (srcinfojson= dpow_getinfo(myinfo,bp->srccoin)) != 0 )
        {
            // not needed CCid is passed to this function already, and we dont need the ppmomheight anymore!
            CCid = juint(srcinfojson,"CCid");
            if ( CCid > 1 )
                ppMoMheight = jint(srcinfojson,"ppMoMheight");
            free_json(srcinfojson);
            //printf("ppMoMheight.%i CCid.%i\n", ppMoMheight, CCid);
        } 
#if STAKED
        int8_t MoMoMdelay = 5;
        int8_t ccid_ex = 1;
#else 
        int8_t MoMoMdelay = 0;
        int8_t ccid_ex = 0;
#endif
*/
        if ( CCid != 0 && src_or_dest == 0 && strcmp(bp->destcoin->symbol,"KMD") == 0 ) //strncmp(bp->srccoin->symbol,"TXSCL",5) == 0 &&
        {
            kmdcoin = bp->destcoin;
            if ( (infojson= dpow_getinfo(myinfo,kmdcoin)) != 0 )
            {
                kmdheight = jint(infojson,"blocks");
                free_json(infojson);
            }
            // 5 block delay is easily enough most of the time. In rare case KMD is reorged more than this, 
            // the backup notary validation can be used to complete the import.            
            if ( (retjson= dpow_MoMoMdata(kmdcoin,bp->srccoin->symbol,kmdheight,bp->CCid)) != 0 )
            {
                /*if ( ppMoMheight != 0 && jstr(retjson,"error") != 0 )
                {
                    // MoMoM returned NULL when after 2 MoM exist on the chain. 
                    free_json(retjson);
                    return(-1);
                } */
                if ( (hexstr= jstr(retjson,"data")) != 0 && (hexlen= (int32_t)strlen(hexstr)) > 0 && n+hexlen/2 <= hexsize )
                {
                    hexlen >>= 1;
                    //printf("add MoMoMdata.(%s)\n",hexstr);
                    decode_hex(&hex[n],hexlen,hexstr), n += hexlen;
                }
                free_json(retjson);
            }
        }
        paxwdcrc = calc_crc32(0,hex,n) & 0xffffff00;
        paxwdcrc |= (n & 0xff);
        //if ( hexlen > 0 )
            //printf("%s.ht.%d opretlen.%d src_or_dest.%d dest.(%s) lastbest.%d paxwdcrc.%x\n",bp->srccoin->symbol,bp->height,n,src_or_dest,bp->destcoin->symbol,kmdcoin!=0?((kmdcoin->lastbestheight/10)*10 - 5):-1,paxwdcrc);
    }
    *paxwdcrcp = paxwdcrc;
    return(n);
    if ( (coin= iguana_coinfind("KMD")) != 0 )
    {
        if ( coin->FULLNODE < 0 )
        {
            if ( (retstr= bitcoind_passthru(coin->symbol,coin->chain->serverport,coin->chain->userpass,"paxpending","")) != 0 )
            {
                if ( (retjson= cJSON_Parse(retstr)) != 0 )
                {
                    if ( (hexstr= jstr(retjson,"withdraws")) != 0 && (n= is_hexstr(hexstr,0)) > 1 )
                    {
                        n >>= 1;
                        //printf("PAXPENDING.(%s)\n",hexstr);
                        decode_hex(hex,n,hexstr);
                        paxwdcrc = calc_crc32(0,hex,n) & 0xffffff00;
                        paxwdcrc |= (n & 0xff);
                    }
                    free_json(retjson);
                } else printf("dpow_paxpending: parse error.(%s)\n",retstr);
                free(retstr);
            } else printf("dpow_paxpending: paxwithdraw null return\n");
        } else printf("dpow_paxpending: KMD FULLNODE.%d\n",coin->FULLNODE);
    } else printf("dpow_paxpending: cant find KMD\n");
    if ( *paxwdcrcp != paxwdcrc )
        *paxwdcrcp = paxwdcrc;
    return(n);
}

bits256 dpow_getblockhash(struct supernet_info *myinfo,struct iguana_info *coin,int32_t height)
{
    char buf[128],*retstr=0; bits256 blockhash;
    memset(blockhash.bytes,0,sizeof(blockhash));
    if ( coin->active == 0 ) return blockhash;
    if ( coin->FULLNODE < 0 )
    {
        sprintf(buf,"%d",height);
        retstr = bitcoind_passthru(coin->symbol,coin->chain->serverport,coin->chain->userpass,"getblockhash",buf);
        //printf("%s ht.%d -> getblockhash.(%s)\n",coin->symbol,height,retstr);
        usleep(1000);
    }
    else if ( coin->FULLNODE > 0 || coin->VALIDATENODE > 0 )
    {
        printf("test iguana mode getblockhash\n");
        retstr = bitcoinrpc_getblockhash(myinfo,coin,0,0,height);
    }
    else
    {
        return(blockhash);
    }
    if ( retstr != 0 )
    {
        if ( strlen(retstr) == 64 )
            decode_hex(blockhash.bytes,32,retstr);
        free(retstr);
    }
    return(blockhash);
}

cJSON *dpow_getblock(struct supernet_info *myinfo,struct iguana_info *coin,bits256 blockhash)
{
    char buf[128],str[65],*retstr=0; cJSON *json = 0;
    if ( coin->active == 0 ) return (0);
    if ( coin->FULLNODE < 0 )
    {
        sprintf(buf,"\"%s\"",bits256_str(str,blockhash));
        retstr = bitcoind_passthru(coin->symbol,coin->chain->serverport,coin->chain->userpass,"getblock",buf);
        if ( 0 && strcmp(coin->symbol,"USD") == 0 )
            printf("%s getblock.(%s)\n",coin->symbol,retstr);
        usleep(1000);
    }
    else if ( coin->FULLNODE > 0 || coin->VALIDATENODE > 0 )
    {
        retstr = bitcoinrpc_getblock(myinfo,coin,0,0,blockhash,1,0);
    }
    else
    {
        return(0);
    }
    if ( retstr != 0 )
    {
        json = cJSON_Parse(retstr);
        free(retstr);
    }
    return(json);
}

char *dpow_validateaddress(struct supernet_info *myinfo,struct iguana_info *coin,char *address)
{
    char buf[128],*retstr=0; cJSON *retjson;
    if ( coin->active == 0 ) return (retstr);
    if ( coin->FULLNODE < 0 )
    {
        sprintf(buf,"\"%s\"",address);
        retstr = bitcoind_passthru(coin->symbol,coin->chain->serverport,coin->chain->userpass,coin->validateaddress,buf);
//printf("%s %s %s %s %s\n",coin->symbol,coin->chain->serverport,coin->chain->userpass,coin->validateaddress,buf);
        //printf("%s -> (%s)\n",buf,retstr!=0?retstr:"null");
        if ( (retjson= cJSON_Parse(retstr)) != 0 )
        {
            if ( dpow_is015(coin->symbol) != 0 && jobj(retjson,"error") == 0 && jobj(retjson,"ismine") == 0 && strcmp(coin->validateaddress,"validateaddress") == 0 )
            {
                printf("autochange %s validateaddress -> getaddressinfo\n",coin->symbol);
                strcpy(coin->validateaddress,"getaddressinfo");
                free_json(retjson);
                free(retstr);
                return(bitcoind_passthru(coin->symbol,coin->chain->serverport,coin->chain->userpass,coin->validateaddress,buf));
            }
            free_json(retjson);
        }
        usleep(1000);
    }
    else if ( coin->FULLNODE > 0 || coin->VALIDATENODE > 0 )
    {
        retstr = bitcoinrpc_validateaddress(myinfo,coin,0,0,address);
    }
    else
    {
        return(0);
    }
    return(retstr);
}

cJSON *dpow_gettxout(struct supernet_info *myinfo,struct iguana_info *coin,bits256 txid,int32_t vout)
{
    char buf[128],str[65],*retstr=0; cJSON *json = 0;
    if ( coin->active == 0 ) return (json);
    sprintf(buf,"\"%s\", %d",bits256_str(str,txid),vout);
    if ( coin->FULLNODE < 0 )
    {
        retstr = bitcoind_passthru(coin->symbol,coin->chain->serverport,coin->chain->userpass,"gettxout",buf);
        usleep(1000);
    }
    else if ( coin->FULLNODE > 0 || coin->VALIDATENODE > 0 )
    {
        printf("need to test following call\n");
        retstr = bitcoinrpc_gettxout(myinfo,coin,0,buf,txid,1,0); // untested
    }
    else
    {
        return(0);
    }
    if ( retstr != 0 )
    {
        json = cJSON_Parse(retstr);
        free(retstr);
    }
    //printf("dpow_gettxout.(%s)\n",retstr);
    return(json);
}

int dpow_lockunspent(struct supernet_info *myinfo,struct iguana_info *coin,char *coinaddr,char *txid,int32_t vout)
{
    char buf[128],*retstr;
    if ( coin->active == 0 ) return (0);
    if ( coin->FULLNODE < 0 )
    {
        sprintf(buf,"false, [{\"txid\":\"%s\",\"vout\":%d}]", txid, vout);
        if ( (retstr= bitcoind_passthru(coin->symbol,coin->chain->serverport,coin->chain->userpass,"lockunspent",buf)) != 0 )
        {
            //printf("RESULT.(%s)\n",retstr);
            free(retstr);
            return(1);
        } // else printf("%s null retstr from (%s)n",coin->symbol,buf);
    }
    return(0);
}

int dpow_unlockunspent(struct supernet_info *myinfo,struct iguana_info *coin,char *coinaddr,char *txid,int32_t vout)
{
    char buf[128],*retstr;
    if ( coin->active == 0 ) return (0);
    if ( coin->FULLNODE < 0 )
    {
        sprintf(buf,"true, [{\"txid\":\"%s\",\"vout\":%d}]", txid, vout);
        if ( (retstr= bitcoind_passthru(coin->symbol,coin->chain->serverport,coin->chain->userpass,"lockunspent",buf)) != 0 )
        {
            //printf("RESULT.(%s)\n",retstr);
            free(retstr);
            return(1);
        } //else printf("%s null retstr from (%s)n",coin->symbol,buf);
    }
    return(0);
}

char *dpow_decoderawtransaction(struct supernet_info *myinfo,struct iguana_info *coin,char *rawtx)
{
    char *retstr,*paramstr; cJSON *array;
    if ( coin->active == 0 ) return (0);
    if ( coin->FULLNODE < 0 )
    {
        array = cJSON_CreateArray();
        jaddistr(array,rawtx);
        paramstr = jprint(array,1);
        retstr = bitcoind_passthru(coin->symbol,coin->chain->serverport,coin->chain->userpass,"decoderawtransaction",paramstr);
        //printf("%s decoderawtransaction.(%s) <- (%s)\n",coin->symbol,retstr,paramstr);
        free(paramstr);
        usleep(1000);
    }
    else if ( coin->FULLNODE > 0 || coin->VALIDATENODE > 0 )
    {
        retstr = bitcoinrpc_decoderawtransaction(myinfo,coin,0,0,rawtx,1);
    }
    else
    {
        return(0);
    }
    return(retstr);
}

int32_t dpow_txconfirms(struct supernet_info *myinfo,struct iguana_info *coin,bits256 txid, char *rawtx)
{
    cJSON *txobj; int32_t confirms = 0, ret = 0;
    if ( coin->active == 0 ) return (ret);
    if ( (txobj= dpow_gettransaction(myinfo, coin, txid)) != 0 )
    {
        memcpy(rawtx, jstr(txobj, "hex"), strlen(jstr(txobj, "hex"))+1);
        if ( (confirms= juint(txobj, "confirmations")) != 0 )
            ret = confirms;
        else if ( confirms == 1 && juint(txobj, "rawconfirmations") > 100 ) 
            ret = 100;
        else
            ret = 0;
    } else ret = -1;
    free_json(txobj);
    return(ret);
}

cJSON *dpow_gettransaction(struct supernet_info *myinfo,struct iguana_info *coin,bits256 txid)
{
    char buf[128],str[65],*retstr=0; cJSON *json = 0;
    if ( coin->active == 0 ) return (0);
    if ( coin->FULLNODE < 0 )
    {
        sprintf(buf,"[\"%s\", 1]",bits256_str(str,txid));
        if ( (retstr= bitcoind_passthru(coin->symbol,coin->chain->serverport,coin->chain->userpass,"getrawtransaction",buf)) != 0 )
        {
        }
        usleep(1000);
    }
    else if ( coin->FULLNODE > 0 || coin->VALIDATENODE > 0 )
    {
        retstr = bitcoinrpc_getrawtransaction(myinfo,coin,0,0,txid,1);
    }
    else
    {
        return(0);
    }
    if ( retstr != 0 )
    {
        json = cJSON_Parse(retstr);
        free(retstr);
    }
    return(json);
}

cJSON *dpow_listunspent(struct supernet_info *myinfo,struct iguana_info *coin,char *coinaddr)
{
    char buf[128],*retstr; cJSON *array,*json = 0;
    if ( coin->active == 0 ) return (0);
    if ( coin->FULLNODE < 0 )
    {
        sprintf(buf,"1, 99999999, [\"%s\"]",coinaddr);
        if ( (retstr= bitcoind_passthru(coin->symbol,coin->chain->serverport,coin->chain->userpass,"listunspent",buf)) != 0 )
        {
            json = cJSON_Parse(retstr);
            //printf("%s (%s) listunspent.(%s)\n",coin->symbol,buf,retstr);
            free(retstr);
        } else printf("%s null retstr from (%s)n",coin->symbol,buf);
    }
    else if ( coin->FULLNODE > 0 || coin->VALIDATENODE > 0 )
    {
        array = cJSON_CreateArray();
        jaddistr(array,coinaddr);
        json = iguana_listunspents(myinfo,coin,array,1,coin->longestchain,"");
        free_json(array);
    }
    else
    {
        return(0);
    }
    return(json);
}

cJSON *dpow_listspent(struct supernet_info *myinfo,struct iguana_info *coin,char *coinaddr)
{
    if ( coin->active == 0 ) return (0);
    if ( myinfo->DEXEXPLORER != 0 )
        return(kmd_listspent(myinfo,coin,coinaddr));
    else
    {
        return(0);
    }
}

cJSON *dpow_getbalance(struct supernet_info *myinfo,struct iguana_info *coin,char *coinaddr)
{
    if ( coin->active == 0 ) return (0);
    if ( myinfo->DEXEXPLORER != 0 )
        return(kmd_getbalance(myinfo,coin,coinaddr));
    else
    {
        return(0);
    }
}

cJSON *dpow_gettxin(struct supernet_info *myinfo,struct iguana_info *coin,bits256 txid,int32_t vout)
{
    if ( coin->active == 0 ) return (0);
    if ( myinfo->DEXEXPLORER != 0 )
        return(kmd_gettxin(coin,txid,vout));
    else
    {
        return(0);
    }
}

cJSON *dpow_listtransactions(struct supernet_info *myinfo,struct iguana_info *coin,char *coinaddr,int32_t count,int32_t skip)
{
    char buf[128],*retstr; cJSON *json = 0;
    if ( coin->active == 0 ) return (0);
    if ( coin->FULLNODE < 0 )
    {
        if ( count == 0 )
            count = 100;
        sprintf(buf,"[\"%s\", %d, %d, true]",coinaddr,count,skip);
        if ( (retstr= bitcoind_passthru(coin->symbol,coin->chain->serverport,coin->chain->userpass,"listtransactions",buf)) != 0 )
        {
            //printf("LIST.(%s)\n",retstr);
            json = cJSON_Parse(retstr);
            free(retstr);
            return(json);
        } else printf("%s null retstr from (%s)n",coin->symbol,buf);
    }
    return(0);
}

char *dpow_signrawtransaction(struct supernet_info *myinfo,struct iguana_info *coin,char *rawtx,cJSON *vins)
{
    cJSON *array,*privkeys,*item,*retjson; char *wifstr,*str,*paramstr,*retstr; uint8_t script[256]; int32_t i,n,len,hashtype; struct vin_info V; struct iguana_waddress *waddr; struct iguana_waccount *wacct;
    if ( coin->active == 0 ) return (0);
    if ( coin->FULLNODE < 0 )
    {
        array = cJSON_CreateArray();
        jaddistr(array,rawtx);
        jaddi(array,jduplicate(vins));
        paramstr = jprint(array,1);
        //printf("signrawtransaction\n");
        retstr = bitcoind_passthru(coin->symbol,coin->chain->serverport,coin->chain->userpass,coin->signtxstr,paramstr);
        if ( strcmp(coin->signtxstr,"signrawtransaction") == 0 && (retjson= cJSON_Parse(retstr)) != 0 )
        {
            if ( jobj(retjson,"error") != 0 && dpow_is015(coin->symbol) != 0 )
            {
                strcpy(coin->signtxstr,"signrawtransactionwithwallet");
                free(retstr);
                retstr = bitcoind_passthru(coin->symbol,coin->chain->serverport,coin->chain->userpass,coin->signtxstr,paramstr);
            }
            free_json(retjson);
        }
        //printf("%s signrawtransaction.(%s) params.(%s)\n",coin->symbol,retstr,paramstr);

	/*if (coin->sapling != 0)
		printf("[Decker] %s dpow_signrawtransaction.(%s) params.(%s)\n", coin->symbol, retstr, paramstr);*/
        free(paramstr);
        usleep(1000);
        return(retstr);
    }
    else if ( coin->FULLNODE > 0 || coin->VALIDATENODE > 0 )
    {
        privkeys = cJSON_CreateArray();
        if ( (n= cJSON_GetArraySize(vins)) > 0 )
        {
            for (i=0; i<n; i++)
            {
                wifstr = "";
                item = jitem(vins,i);
                if ( (str= jstr(item,"scriptPubkey")) != 0 && is_hexstr(str,0) > 0 && strlen(str) < sizeof(script)*2 )
                {
                    len = (int32_t)strlen(str) >> 1;
                    decode_hex(script,len,str);
                    V.spendlen = len;
                    memcpy(V.spendscript,script,len);
                    if ( (hashtype= _iguana_calcrmd160(coin,&V)) >= 0 && V.coinaddr[0] != 0 )
                    {
                        if ( (waddr= iguana_waddresssearch(myinfo,&wacct,V.coinaddr)) != 0 )
                        {
                            if ( bits256_nonz(waddr->privkey) != 0 )
                            {
                                if ( bitcoin_priv2wif(waddr->wifstr,waddr->privkey,coin->chain->wiftype) > 0 )
                                {
                                    wifstr = waddr->wifstr;
                                }
                            }
                        }
                    }
                }
                jaddistr(privkeys,wifstr);
            }
        }
        retstr = bitcoinrpc_signrawtransaction(myinfo,coin,0,0,rawtx,vins,privkeys,"ALL");
        //printf("call sign.(%s) vins.(%s) privs.(%s) -> (%s)\n",rawtx,jprint(vins,0),jprint(privkeys,0),retstr);
        free_json(privkeys);
        return(retstr);
    }
    else
    {
        return(0);
    }
}

cJSON *dpow_kvupdate(struct supernet_info *myinfo,struct iguana_info *coin,char *key,char *value,int32_t flags)
{
    char params[IGUANA_MAXSCRIPTSIZE+256],*retstr; cJSON *retjson;
    if ( coin->active == 0 ) return (0);
    if ( coin->FULLNODE < 0 )
    {
        sprintf(params,"[\"%s\", \"%s\", \"%d\"]",key,value,flags);
        //printf("KVUPDATE.%s\n",params);
        retstr = bitcoind_passthru(coin->symbol,coin->chain->serverport,coin->chain->userpass,"kvupdate",params);
        if ( (retjson= cJSON_Parse(retstr)) == 0 )
        {
            free(retstr);
            return(cJSON_Parse("{\"error\":\"couldnt parse kvupdate return\"}"));
        }
        free(retstr);
        return(retjson);
    } else return(cJSON_Parse("{\"error\":\"only native komodod supports KV\"}"));
}

cJSON *dpow_kvsearch(struct supernet_info *myinfo,struct iguana_info *coin,char *key)
{
    char params[IGUANA_MAXSCRIPTSIZE+256],*retstr; cJSON *retjson;
    if ( coin->active == 0 ) return (0);
    if ( coin->FULLNODE < 0 )
    {
        sprintf(params,"[\"%s\"]",key);
        retstr = bitcoind_passthru(coin->symbol,coin->chain->serverport,coin->chain->userpass,"kvsearch",params);
        if ( (retjson= cJSON_Parse(retstr)) == 0 )
        {
            free(retstr);
            return(cJSON_Parse("{\"error\":\"couldnt parse kvupdate return\"}"));
        }
        free(retstr);
        return(retjson);
    } else return(cJSON_Parse("{\"error\":\"only native komodod supports KV\"}"));
}


char *dpow_sendrawtransaction(struct supernet_info *myinfo,struct iguana_info *coin,char *signedtx, int32_t mine)
{
    bits256 txid; cJSON *json,*array; char *paramstr,*retstr;
    if ( coin->active == 0 ) return (0);
    if ( coin->FULLNODE < 0 )
    {
        array = cJSON_CreateArray();
        jaddistr(array,signedtx);
        paramstr = jprint(array,1);
        retstr = bitcoind_passthru(coin->symbol,coin->chain->serverport,coin->chain->userpass,"sendrawtransaction",paramstr);
<<<<<<< HEAD
        char colour[16];
        sprintf(colour,mine != 0 ? GREEN : RED);
        fprintf(stderr,"%s>>>>>>>>>>> %s dpow_sendrawtransaction (%s)\n"RESET,colour,coin->symbol,retstr);
=======
        fprintf(stderr,">>>>>>>>>>> %s dpow_sendrawtransaction (%s)\n",coin->symbol,retstr);
>>>>>>> 111cf39a
        free(paramstr);
        return(retstr);
    }
    else if ( coin->FULLNODE > 0 || coin->VALIDATENODE > 0 )
    {
        txid = iguana_sendrawtransaction(myinfo,coin,signedtx);
        json = cJSON_CreateObject();
        jaddbits256(json,"result",txid);
        return(jprint(json,1));
    }
    else
    {
        return(0);
    }
}

char *dpow_alladdresses(struct supernet_info *myinfo,struct iguana_info *coin)
{
    char *retstr,fname[1024]; long filesize;
    if ( coin->active == 0 ) return (0);
    sprintf(fname,"%s/alladdresses.%s",GLOBAL_CONFSDIR,coin->symbol), OS_compatible_path(fname);
    retstr = OS_filestr(&filesize,fname);
    return(retstr);
}

void update_alladdresses(struct supernet_info *myinfo,struct iguana_info *coin,char *address)
{
    struct hashstr_item *hashstr,*tmp; cJSON *alljson; char *outstr,*instr,fname[1024]; int32_t i,n,saveflag = 0;
    if ( coin->active == 0 ) return;
    HASH_FIND(hh,coin->alladdresses,address,strlen(address),hashstr);
    if ( hashstr == 0 )
    {
        hashstr = calloc(1,sizeof(*hashstr));
        strncpy(hashstr->address,address,sizeof(hashstr->address));
        HASH_ADD_KEYPTR(hh,coin->alladdresses,hashstr->address,strlen(address),hashstr);
        saveflag = 1;
    }
    if ( saveflag != 0 )
    {
        FILE *fp;
        if ( (instr= dpow_alladdresses(myinfo,coin)) != 0 )
        {
            if ( (alljson= cJSON_Parse(instr)) != 0 )
            {
                n = cJSON_GetArraySize(alljson);
                for (i=0; i<n; i++)
                {
                    address = jstri(alljson,i);
                    HASH_FIND(hh,coin->alladdresses,address,strlen(address),hashstr);
                    if ( hashstr == 0 )
                    {
                        hashstr = calloc(1,sizeof(*hashstr));
                        strncpy(hashstr->address,address,sizeof(hashstr->address));
                        HASH_ADD_KEYPTR(hh,coin->alladdresses,hashstr->address,strlen(address),hashstr);
                    }
                }
                free_json(alljson);
            }
            free(instr);
        }
        alljson = cJSON_CreateArray();
        HASH_ITER(hh,coin->alladdresses,hashstr,tmp)
        {
            jaddistr(alljson,hashstr->address);
        }
        outstr = jprint(alljson,0);
        sprintf(fname,"%s/alladdresses.%s",GLOBAL_CONFSDIR,coin->symbol), OS_compatible_path(fname);
        if ( (fp= fopen(fname,"wb")) != 0 )
        {
            fwrite(outstr,1,strlen(outstr)+1,fp);
            fclose(fp);
            printf("importaddress.(%s) -> alladdresses.%s\n",address,coin->symbol);
        }
        free(outstr);
    }
}

cJSON *dpow_checkaddress(struct supernet_info *myinfo,struct iguana_info *coin,char *address)
{
    int32_t isvalid=0,doneflag=0; char *retstr; cJSON *validatejson,*retjson = cJSON_CreateObject();
    if ( coin->active == 0 ) return (retjson);
    if ( (retstr= dpow_validateaddress(myinfo,coin,address)) != 0 )
    {
        if ( (validatejson= cJSON_Parse(retstr)) != 0 )
        {
            if ( (isvalid= is_cJSON_True(jobj(validatejson,"isvalid")) != 0) != 0 )
            {
                if ( is_cJSON_True(jobj(validatejson,"iswatchonly")) != 0 || is_cJSON_True(jobj(validatejson,"ismine")) != 0 )
                    doneflag = 1;
            }
            free_json(validatejson);
        }
        free(retstr);
        retstr = 0;
    }
    if ( isvalid == 0 )
        jaddstr(retjson,"error","invalid address");
    else if ( doneflag != 0 )
    {
        jaddstr(retjson,"coin",coin->symbol);
        jaddstr(retjson,"address",address);
    }
    return(retjson);
}

char *dpow_importaddress(struct supernet_info *myinfo,struct iguana_info *coin,char *address)
{
    char buf[1024],*retstr; cJSON *validatejson; int32_t isvalid=0,doneflag = 0;
    if ( coin->active == 0 ) return "";
    if ( (retstr= dpow_validateaddress(myinfo,coin,address)) != 0 )
    {
        if ( (validatejson= cJSON_Parse(retstr)) != 0 )
        {
            if ( (isvalid= is_cJSON_True(jobj(validatejson,"isvalid")) != 0) != 0 )
            {
                if ( is_cJSON_True(jobj(validatejson,"iswatchonly")) != 0 || is_cJSON_True(jobj(validatejson,"ismine")) != 0 )
                    doneflag = 1;
            }
            free_json(validatejson);
        }
        free(retstr);
        retstr = 0;
    }
    if ( isvalid == 0 )
        return(clonestr("{\"isvalid\":false}"));
    update_alladdresses(myinfo,coin,address);
    if ( doneflag != 0 )
        return(0); // success
    if ( coin->FULLNODE < 0 )
    {
        sprintf(buf,"[\"%s\", \"%s\", false]",address,address);
        retstr = bitcoind_passthru(coin->symbol,coin->chain->serverport,coin->chain->userpass,"importaddress",buf);
        printf("%s importaddress.(%s) -> (%s)\n",coin->symbol,address,retstr);
        return(retstr);
    }
    else return(0);
}

void init_alladdresses(struct supernet_info *myinfo,struct iguana_info *coin)
{
    char *alladdresses,*retstr; cJSON *alljson; int32_t i,n;
    if ( coin->active == 0 ) return;
    if ( (alladdresses= dpow_alladdresses(myinfo,coin)) != 0 )
    {
        printf("(%s) ALL.(%s)\n",coin->symbol,alladdresses);
        if ( (alljson= cJSON_Parse(alladdresses)) != 0 )
        {
            if ( is_cJSON_Array(alljson) != 0 && (n= cJSON_GetArraySize(alljson)) > 0 )
            {
                for (i=0; i<n; i++)
                    if ( (retstr= dpow_importaddress(myinfo,coin,jstri(alljson,i))) != 0 )
                        free(retstr);
            }
            free_json(alljson);
        }
        free(alladdresses);
    }
}

int32_t dpow_getchaintip(struct supernet_info *myinfo,bits256 *merklerootp,bits256 *blockhashp,uint32_t *blocktimep,bits256 *txs,uint32_t *numtxp,struct iguana_info *coin)
{
    int32_t n,i,height = -1,maxtx = *numtxp; bits256 besthash,oldhash; cJSON *array,*json;
    if ( coin->active == 0 ) return (0);
    *numtxp = *blocktimep = 0;
    oldhash = coin->lastbesthash;
    *blockhashp = besthash = dpow_getbestblockhash(myinfo,coin);
    if ( bits256_nonz(besthash) != 0 && bits256_cmp(oldhash,besthash) != 0 )
    {
        if ( (json= dpow_getblock(myinfo,coin,besthash)) != 0 )
        {
            if ( (height= juint(json,"height")) != 0 && (*blocktimep= juint(json,"time")) != 0 )
            {
                *merklerootp = jbits256(json,"merkleroot");
                //if ( bits256_nonz(*merklerootp) == 0 )
                //    printf("block has no merkle? (%s)\n",jprint(json,0));
                coin->lastbestheight = height;
                if ( height > coin->longestchain )
                    coin->longestchain = height;
                if ( txs != 0 && numtxp != 0 && (array= jarray(&n,json,"tx")) != 0 )
                {
                    for (i=0; i<n&&i<maxtx; i++)
                        txs[i] = jbits256i(array,i);
                    if ( 0 && strcmp(coin->symbol,"USD") == 0 )
                        printf("dpow_getchaintip %s ht.%d time.%u numtx.%d\n",coin->symbol,height,*blocktimep,n);
                    *numtxp = n;
                }
            } else height = -1;
            free_json(json);
        }
    }
    return(coin->lastbestheight);
}

int32_t dpow_vini_ismine(struct supernet_info *myinfo,struct dpow_info *dp,cJSON *item)
{
    cJSON *sobj; char *hexstr; int32_t len; uint8_t data[35];
    if ( (sobj= jobj(item,"scriptPubKey")) != 0 && (hexstr= jstr(sobj,"hex")) != 0 )
    {
        len = (int32_t)strlen(hexstr) >> 1;
        if ( len <= sizeof(data) )
        {
            decode_hex(data,len,hexstr);
            if ( len == 35 && data[34] == CHECKSIG && data[0] == 33 && memcmp(data+1,dp->minerkey33,33) == 0 )
                return(0);
        }
    }
    return(-1);
}

int32_t dpow_haveutxo(struct supernet_info *myinfo,struct iguana_info *coin,bits256 *txidp,int32_t *voutp,char *coinaddr,char *srccoin)
{
    int32_t vout,haveutxo = 0; uint32_t i,j,n,r; bits256 txid; cJSON *unspents,*item; uint64_t satoshis; char *str,*address; uint8_t script[35];
    if ( coin->active == 0 ) return (0);
    memset(txidp,0,sizeof(*txidp));
    *voutp = -1;
    if ( (unspents= dpow_listunspent(myinfo,coin,coinaddr)) != 0 )
    {
        if ( (n= cJSON_GetArraySize(unspents)) > 0 )
        {
            j=0;
            while (haveutxo < 1)
            {
                j++;
                if (j == n) {
                  haveutxo=0;
                  break;
                }
                OS_randombytes((uint8_t *)&r,sizeof(r));
                i = r % n;
                printf("[%s] : chosen = %d  out of %d loop.(%d)\n",coin->symbol,i,n,j);
                if ( (item= jitem(unspents,i)) == 0 )
                    continue;
                if ( is_cJSON_False(jobj(item,"spendable")) != 0 )
                    continue;
                if ( (satoshis= SATOSHIDEN * jdouble(item,"amount")) == 0 )
                    satoshis= SATOSHIDEN * jdouble(item,"value");
                if ( satoshis == DPOW_UTXOSIZE && (address= jstr(item,"address")) != 0 && strcmp(address,coinaddr) == 0 )
                {
                    if ( (str= jstr(item,"scriptPubKey")) != 0 && is_hexstr(str,0) == sizeof(script)*2 )
                    {
                        txid = jbits256(item,"txid");
                        vout = jint(item,"vout");
                        if ( bits256_nonz(txid) != 0 && vout >= 0 )
                        {
                            if ( *voutp < 0 || (rand() % (n/2+1)) == 0 )
                            {
                                *voutp = vout;
                                *txidp = txid;
                            }
                            haveutxo++;
                        }
                    }
                }
            }
            if ( haveutxo == 0 )
              printf("no (%s -> %s) utxo: need to fund address.(%s) or wait for splitfund to confirm\n",srccoin,coin->symbol,coinaddr);
        } //else printf("null utxo array size\n");
        free_json(unspents);
    } else printf("null return from dpow_listunspent\n");
    if ( 0 && haveutxo > 0 )
        printf("%s haveutxo.%d\n",coin->symbol,haveutxo);
    return(haveutxo);
}

char *dpow_issuemethod(char *userpass,char *method,char *params,uint16_t port)
{
    char url[512],*retstr=0,*retstr2=0,postdata[8192];
    if ( params == 0 || params[0] == 0 )
        params = (char *)"[]";
    if ( strlen(params) < sizeof(postdata)-128 )
    {
        sprintf(url,(char *)"http://127.0.0.1:%u",port);
        sprintf(postdata,"{\"method\":\"%s\",\"params\":%s}",method,params);
        //printf("postdata.(%s) USERPASS.(%s)\n",postdata,KMDUSERPASS);
        retstr2 = bitcoind_RPC(&retstr,(char *)"debug",url,userpass,method,params,0);
    }
    return(retstr2);
}

uint64_t dpow_paxprice(uint64_t *seedp,int32_t height,char *base,char *rel,uint64_t basevolume)
{
    char params[512],*retstr; uint64_t satoshis = 0; cJSON *retjson,*result; struct iguana_info *kmdcoin;
    kmdcoin = iguana_coinfind("KMD");
    *seedp = 0;
    sprintf(params,"[\"%s\", \"%s\", \"%d\", \"%.8f\"]",base,rel,height,(double)basevolume/SATOSHIDEN);
    if ( kmdcoin != 0 && (retstr= dpow_issuemethod(kmdcoin->chain->userpass,"paxprice",params,kmdcoin->chain->rpcport)) != 0 )
    {
        if ( (retjson= cJSON_Parse(retstr)) != 0 )
        {
            if ( (result= jobj(retjson,"result")) != 0 )
            {
                satoshis = jdouble(result,"relvolume") * SATOSHIDEN;
                *seedp = j64bits(result,"seed");
            }
            free_json(retjson);
        }
        //printf("dpow_paxprice.(%s) -> %s %.8f\n",params,retstr,dstr(satoshis));
    }
    return(satoshis);
}

#define KOMODO_PUBTYPE 60

int32_t PAX_pubkey(int32_t rwflag,uint8_t *pubkey33,uint8_t *addrtypep,uint8_t rmd160[20],char fiat[4],uint8_t *shortflagp,int64_t *fiatoshisp)
{
    if ( rwflag != 0 )
    {
        memset(pubkey33,0,33);
        pubkey33[0] = 0x02 | (*shortflagp != 0);
        memcpy(&pubkey33[1],fiat,3);
        iguana_rwnum(rwflag,&pubkey33[4],sizeof(*fiatoshisp),(void *)fiatoshisp);
        pubkey33[12] = *addrtypep;
        memcpy(&pubkey33[13],rmd160,20);
    }
    else
    {
        *shortflagp = (pubkey33[0] == 0x03);
        memcpy(fiat,&pubkey33[1],3);
        fiat[3] = 0;
        iguana_rwnum(rwflag,&pubkey33[4],sizeof(*fiatoshisp),(void *)fiatoshisp);
        if ( *shortflagp != 0 )
            *fiatoshisp = -(*fiatoshisp);
        *addrtypep = pubkey33[12];
        memcpy(rmd160,&pubkey33[13],20);
    }
    return(33);
}

uint64_t PAX_fiatdest(uint64_t *seedp,int32_t tokomodo,char *destaddr,uint8_t pubkey33[33],char *coinaddr,int32_t kmdheight,char *origbase,int64_t fiatoshis)
{
    uint8_t shortflag=0; char base[4]; int32_t i; uint8_t addrtype,rmd160[20]; int64_t komodoshis=0;
    for (i=0; i<3; i++)
        base[i] = toupper((int32_t)origbase[i]);
    base[i] = 0;
    if ( strcmp(base,"KMD") == 0 )
        return(0);
    if ( fiatoshis < 0 )
        shortflag = 1, fiatoshis = -fiatoshis;
    komodoshis = dpow_paxprice(seedp,kmdheight,base,(char *)"KMD",(uint64_t)fiatoshis);
    if ( bitcoin_addr2rmd160(&addrtype,rmd160,coinaddr) == 20 )
    {
        PAX_pubkey(1,pubkey33,&addrtype,rmd160,base,&shortflag,tokomodo != 0 ? &komodoshis : &fiatoshis);
        bitcoin_address(destaddr,KOMODO_PUBTYPE,pubkey33,33);
    }
    return(komodoshis);
}

int32_t dpow_scriptitemlen(int32_t *opretlenp,uint8_t *script)
{
    int32_t opretlen,len = 0;
    if ( (opretlen= script[len++]) >= 0x4c )
    {
        if ( opretlen == 0x4c )
            opretlen = script[len++];
        else if ( opretlen == 0x4d )
        {
            opretlen = script[len++];
            opretlen = (opretlen << 8) | script[len++];
        }
    }
    *opretlenp = opretlen;
    return(len);
}

cJSON *dpow_paxjson(struct pax_transaction *pax)
{
    uint8_t addrtype,rmd160[20]; int32_t i; char rmdstr[41]; cJSON *item = cJSON_CreateObject();
    if ( pax != 0 )
    {
        jaddbits256(item,"prev_hash",pax->txid);
        jaddnum(item,"prev_vout",pax->vout);
        if ( pax->shortflag != 0 )
            jaddnum(item,"short",pax->shortflag);
        jaddnum(item,pax->symbol,dstr(pax->fiatoshis));
        jaddstr(item,"fiat",pax->symbol);
        jaddnum(item,"kmdheight",pax->kmdheight);
        jaddnum(item,"height",pax->height);
        jaddnum(item,"KMD",dstr(pax->komodoshis));
        jaddstr(item,"address",pax->coinaddr);
        bitcoin_addr2rmd160(&addrtype,rmd160,pax->coinaddr);
        for (i=0; i<20; i++)
            sprintf(&rmdstr[i<<1],"%02x",rmd160[i]);
        rmdstr[40] = 0;
        jaddstr(item,"rmd160",rmdstr);
    }
    return(item);
}

uint64_t dpow_paxtotal(struct dpow_info *dp)
{
    struct pax_transaction *pax,*tmp; uint64_t total = 0;
    pthread_mutex_lock(&dp->paxmutex);
    /*if ( dp->PAX != 0 )
    {
        tmp = 0;
        pax= dp->PAX->hh.next;
        while ( pax != 0 && pax != tmp )
        {
            if ( pax->marked == 0 )
                total += pax->komodoshis;
            tmp = pax;
            pax = pax->hh.next;
        }
    }*/
    HASH_ITER(hh,dp->PAX,pax,tmp)
    {
        if ( pax->marked == 0 )
            total += pax->komodoshis;
    }
    pthread_mutex_unlock(&dp->paxmutex);
    return(total);
}

struct pax_transaction *dpow_paxfind(struct dpow_info *dp,struct pax_transaction *space,bits256 txid,uint16_t vout)
{
    struct pax_transaction *pax;
    pthread_mutex_lock(&dp->paxmutex);
    HASH_FIND(hh,dp->PAX,&txid,sizeof(txid),pax);
    if ( pax != 0 )
        memcpy(space,pax,sizeof(*pax));
    pthread_mutex_unlock(&dp->paxmutex);
    return(pax);
}

struct pax_transaction *dpow_paxmark(struct dpow_info *dp,struct pax_transaction *space,bits256 txid,uint16_t vout,int32_t mark)
{
    struct pax_transaction *pax;
    pthread_mutex_lock(&dp->paxmutex);
    HASH_FIND(hh,dp->PAX,&txid,sizeof(txid),pax);
    if ( pax == 0 )
    {
        pax = (struct pax_transaction *)calloc(1,sizeof(*pax));
        pax->txid = txid;
        pax->vout = vout;
        HASH_ADD_KEYPTR(hh,dp->PAX,&pax->txid,sizeof(pax->txid),pax);
    }
    if ( pax != 0 )
    {
        pax->marked = mark;
        int32_t i; for (i=0; i<32; i++)
            printf("%02x",((uint8_t *)&txid)[i]);
        printf(" paxmark.ht %d vout%d\n",mark,vout);
        memcpy(space,pax,sizeof(*pax));
    }
    pthread_mutex_unlock(&dp->paxmutex);
    return(pax);
}

cJSON *dpow_withdraws_pending(struct dpow_info *dp)
{
    struct pax_transaction *pax,*tmp; cJSON *retjson = cJSON_CreateArray();
    pthread_mutex_lock(&dp->paxmutex);
    /*if ( dp->PAX != 0 )
    {
        tmp = 0;
        pax = dp->PAX->hh.next;
        while ( pax != 0 && pax != tmp )
        {
            if ( pax->marked == 0 )
                jaddi(retjson,dpow_paxjson(pax));
            tmp = pax;
            pax = pax->hh.next;
        }
    }*/
    HASH_ITER(hh,dp->PAX,pax,tmp)
    {
        if ( pax->marked == 0 )
            jaddi(retjson,dpow_paxjson(pax));
    }
    pthread_mutex_unlock(&dp->paxmutex);
    return(retjson);
}

void dpow_issuer_withdraw(struct dpow_info *dp,char *coinaddr,uint64_t fiatoshis,int32_t shortflag,char *symbol,uint64_t komodoshis,uint8_t *rmd160,bits256 txid,uint16_t vout,int32_t kmdheight,int32_t height) // assetchain context
{
    struct pax_transaction *pax;
    pthread_mutex_lock(&dp->paxmutex);
    HASH_FIND(hh,dp->PAX,&txid,sizeof(txid),pax);
    if ( pax == 0 )
    {
        pax = (struct pax_transaction *)calloc(1,sizeof(*pax));
        pax->txid = txid;
        pax->vout = vout;
        HASH_ADD_KEYPTR(hh,dp->PAX,&pax->txid,sizeof(pax->txid),pax);
    }
    pthread_mutex_unlock(&dp->paxmutex);
    if ( coinaddr != 0 )
    {
        strcpy(pax->coinaddr,coinaddr);
        pax->komodoshis = komodoshis;
        pax->shortflag = shortflag;
        strcpy(pax->symbol,symbol);
        pax->fiatoshis = fiatoshis;
        memcpy(pax->rmd160,rmd160,20);
        pax->kmdheight = kmdheight;
        pax->height = height;
        if ( pax->marked == 0 )
            printf("ADD WITHDRAW %s %.8f -> %s %.8f TO PAX kht.%d ht.%d\n",symbol,dstr(pax->fiatoshis),coinaddr,dstr(pax->komodoshis),kmdheight,height);
        else printf("MARKED WITHDRAW %s %.8f -> %s %.8f TO PAX kht.%d ht.%d\n",symbol,dstr(pax->fiatoshis),coinaddr,dstr(pax->komodoshis),kmdheight,height);
    }
    else
    {
        pax->marked = height;
        printf("MARK WITHDRAW ht.%d\n",height);
    }
}

void dpow_issuer_voutupdate(struct dpow_info *dp,char *symbol,int32_t isspecial,int32_t height,int32_t txi,bits256 txid,int32_t vout,int32_t numvouts,int64_t fiatoshis,uint8_t *script,int32_t len)
{
    char base[16],destaddr[64],coinaddr[64]; uint8_t addrtype,shortflag,rmd160[20],pubkey33[33]; int64_t checktoshis,komodoshis; uint64_t seed; struct pax_transaction space; int32_t i,kmdheight,opretlen,offset = 0;
    if ( script[offset++] == 0x6a )
    {
        memset(base,0,sizeof(base));
        offset += dpow_scriptitemlen(&opretlen,&script[offset]);
        if ( script[offset] == 'W' && strcmp(dp->symbol,"KMD") != 0 )
        {
            // if valid add to pricefeed for issue
            printf("notary vout.%s ht.%d txi.%d vout.%d %.8f opretlen.%d\n",symbol,height,txi,vout,dstr(fiatoshis),opretlen);
            if ( opretlen == 38 ) // any KMD tx
            {
                offset++;
                offset += PAX_pubkey(0,&script[offset],&addrtype,rmd160,base,&shortflag,&komodoshis);
                iguana_rwnum(0,&script[offset],sizeof(kmdheight),&kmdheight);
                if ( komodoshis < 0 )
                    komodoshis = -komodoshis;
                bitcoin_address(coinaddr,addrtype,rmd160,20);
                checktoshis = PAX_fiatdest(&seed,1,destaddr,pubkey33,coinaddr,kmdheight,base,fiatoshis);
                for (i=0; i<32; i++)
                    printf("%02x",((uint8_t *)&txid)[i]);
                printf(" <- txid.v%u ",vout);
                for (i=0; i<33; i++)
                    printf("%02x",pubkey33[i]);
                printf(" checkpubkey fiat %.8f check %.8f vs komodoshis %.8f dest.(%s) kmdheight.%d ht.%d seed.%llu\n",dstr(fiatoshis),dstr(checktoshis),dstr(komodoshis),destaddr,kmdheight,height,(long long)seed);
                if ( shortflag == 0 )
                {
                    if ( seed == 0 || checktoshis >= komodoshis )
                    {
                        if ( dpow_paxfind(dp,&space,txid,vout) == 0 )
                            dpow_issuer_withdraw(dp,coinaddr,fiatoshis,shortflag,base,komodoshis,rmd160,txid,vout,kmdheight,height);
                    }
                }
                else // short
                {
                    printf("shorting not yet, wait for pax2\n");
                    /*for (i=0; i<opretlen; i++)
                        printf("%02x",script[i]);
                    printf(" opret[%c] fiatoshis %.8f vs check %.8f\n",script[0],dstr(fiatoshis),dstr(checktoshis));
                    if ( seed == 0 || fiatoshis < checktoshis )
                    {

                    }*/
                }
            }
        }
        else if ( script[offset] == 'X' && strcmp(dp->symbol,"KMD") == 0 )
        {
            printf("WITHDRAW issued ht.%d txi.%d vout.%d %.8f\n",height,txi,vout,dstr(fiatoshis));
            if ( opretlen == 46 ) // any KMD tx
            {
                offset++;
                offset += PAX_pubkey(0,&script[offset],&addrtype,rmd160,base,&shortflag,&fiatoshis);
                iguana_rwnum(0,&script[offset],sizeof(kmdheight),&kmdheight);
                iguana_rwnum(0,&script[offset],sizeof(height),&height);
                if ( fiatoshis < 0 )
                    fiatoshis = -fiatoshis;
                bitcoin_address(coinaddr,addrtype,rmd160,20);
                checktoshis = PAX_fiatdest(&seed,1,destaddr,pubkey33,coinaddr,kmdheight,base,fiatoshis);
                for (i=0; i<32; i++)
                    printf("%02x",((uint8_t *)&txid)[i]);
                printf(" <- txid.v%u ",vout);
                for (i=0; i<33; i++)
                    printf("%02x",pubkey33[i]);
                printf(" checkpubkey check %.8f v %.8f dest.(%s) height.%d\n",dstr(checktoshis),dstr(fiatoshis),destaddr,height);
                if ( shortflag == 0 )
                {
                    if ( seed == 0 || checktoshis > fiatoshis )
                    {
                        dpow_paxmark(dp,&space,txid,vout,height);
                    }
                }
                else
                {
                    printf("shorting not yet, wait for pax2\n");
                }
            }
        }
    }
}

int32_t dpow_issuer_tx(int32_t *isspecialp,struct dpow_info *dp,struct iguana_info *coin,int32_t height,int32_t txi,char *txidstr,uint32_t port)
{
    char *retstr,params[256],*hexstr; uint8_t script[16384]; cJSON *json,*oldpub,*newpub,*result,*vouts,*item,*sobj; int32_t vout,n,len,retval = -1; uint64_t value; bits256 txid;
    sprintf(params,"[\"%s\", 1]",txidstr);
    *isspecialp = 0;
    if ( (retstr= dpow_issuemethod(coin->chain->userpass,(char *)"getrawtransaction",params,port)) != 0 )
    {
        if ( (json= cJSON_Parse(retstr)) != 0 )
        {
            //printf("TX.(%s)\n",retstr);
            if ( (result= jobj(json,(char *)"result")) != 0 )
            {
                oldpub = jobj(result,(char *)"vpub_old");
                newpub = jobj(result,(char *)"vpub_new");
                retval = 0;
                if ( oldpub == 0 && newpub == 0 && (vouts= jarray(&n,result,(char *)"vout")) != 0 )
                {
                    txid = jbits256(result,(char *)"txid");
                    for (vout=0; vout<n; vout++)
                    {
                        item = jitem(vouts,vout);
                        value = SATOSHIDEN * jdouble(item,(char *)"value");
                        if ( (sobj= jobj(item,(char *)"scriptPubKey")) != 0 )
                        {
                            if ( (hexstr= jstr(sobj,(char *)"hex")) != 0 )
                            {
                                len = (int32_t)strlen(hexstr) >> 1;
                                if ( vout == 0 && ((memcmp(&hexstr[2],CRYPTO777_PUBSECPSTR,66) == 0 && len == 35) || (memcmp(&hexstr[6],CRYPTO777_RMD160STR,40) == 0 && len == 25)) )
                                    *isspecialp = 1;
                                else if ( len <= sizeof(script) )
                                {
                                    decode_hex(script,len,hexstr);
                                    dpow_issuer_voutupdate(dp,coin->symbol,*isspecialp,height,txi,txid,vout,n,value,script,len);
                                }
                            }
                        }
                    }
                }
            } else printf("error getting txids.(%s)\n",retstr);
            free_json(json);
        }
        free(retstr);
    }
    return(retval);
}

int32_t dpow_issuer_block(struct dpow_info *dp,struct iguana_info *coin,int32_t height,uint16_t port)
{
    char *retstr,*retstr2,params[128],*txidstr; int32_t i,isspecial,n,retval = -1; cJSON *json,*tx=0,*result=0,*result2;
    sprintf(params,"[%d]",height);
    if ( (retstr= dpow_issuemethod(coin->chain->userpass,(char *)"getblockhash",params,port)) != 0 )
    {
        if ( (result= cJSON_Parse(retstr)) != 0 )
        {
            if ( (txidstr= jstr(result,(char *)"result")) != 0 && strlen(txidstr) == 64 )
            {
                sprintf(params,"[\"%s\"]",txidstr);
                if ( (retstr2= dpow_issuemethod(coin->chain->userpass,(char *)"getblock",params,port)) != 0 )
                {
                    //printf("getblock.(%s)\n",retstr2);
                    if ( (json= cJSON_Parse(retstr2)) != 0 )
                    {
                        if ( (result2= jobj(json,(char *)"result")) != 0 && (tx= jarray(&n,result2,(char *)"tx")) != 0 )
                        {
                            for (i=0; i<n; i++)
                                if ( dpow_issuer_tx(&isspecial,dp,coin,height,i,jstri(tx,i),port) < 0 )
                                    break;
                            if ( i == n )
                                retval = 0;
                            else printf("dpow_issuer_block ht.%d error i.%d vs n.%d\n",height,i,n);
                        } else printf("cant get result.%p or tx.%p\n",result,tx);
                        free_json(json);
                    } else printf("cant parse2.(%s)\n",retstr2);
                    free(retstr2);
                } else printf("error getblock %s\n",params);
            } else printf("strlen.%ld (%s)\n",strlen(txidstr),txidstr);
            free_json(result);
        } else printf("couldnt parse.(%s)\n",retstr);
        free(retstr);
    } else printf("error from getblockhash %d\n",height);
    return(retval);
}

int32_t dpow_issuer_iteration(struct dpow_info *dp,struct iguana_info *coin,int32_t height,uint32_t *isrealtimep)
{
    char *retstr; int32_t i,currentheight=0; cJSON *infoobj,*result; uint16_t port = coin->chain->rpcport;
    if ( height <= 0 )
        height = 1;
    *isrealtimep = 0;
    if ( coin->getinfostr[0] == 0 )
        strcpy(coin->getinfostr,"getinfo");
    if ( (retstr= dpow_issuemethod(coin->chain->userpass,(char *)coin->getinfostr,0,port)) != 0 )
    {
        if ( (infoobj= cJSON_Parse(retstr)) != 0 )
        {
            if ( (result= jobj(infoobj,(char *)"result")) != 0 && (currentheight= jint(result,(char *)"blocks")) != 0 )
            {
                for (i=0; i<500 && height<=currentheight; i++,height++)
                {
                    /*fprintf(stderr,"%s.%d ",coin->symbol,height);
                    if ( (height % 10) == 0 )
                    {
                        if ( (height % 100) == 0 )
                            fprintf(stderr,"%s.%d ",coin->symbol,height);
                        memset(&zero,0,sizeof(zero));
                        komodo_stateupdate(height,0,0,0,zero,0,0,0,0,height,0,0,0,0,0);
                    }*/
                    if ( dpow_issuer_block(dp,coin,height,port) < 0 )
                    {
                        printf("error height %d\n",height);
                        break;
                    }
                    usleep(10000);
                }
                if ( height >= currentheight )
                    *isrealtimep = (uint32_t)time(NULL);
            }
            free_json(infoobj);
        }
        //printf("GETINFO.(%s)\n",retstr);
        free(retstr);
    }
    else
    {
        printf("error from %s height.%d currentheight.%d\n",coin->symbol,height,currentheight);
        usleep(100000);
    }
    //printf("[%s -> %s] %s ht.%d current.%d\n",dp->symbol,dp->dest,coin->symbol,height,currentheight);
    return(height);
}<|MERGE_RESOLUTION|>--- conflicted
+++ resolved
@@ -805,13 +805,9 @@
         jaddistr(array,signedtx);
         paramstr = jprint(array,1);
         retstr = bitcoind_passthru(coin->symbol,coin->chain->serverport,coin->chain->userpass,"sendrawtransaction",paramstr);
-<<<<<<< HEAD
         char colour[16];
         sprintf(colour,mine != 0 ? GREEN : RED);
         fprintf(stderr,"%s>>>>>>>>>>> %s dpow_sendrawtransaction (%s)\n"RESET,colour,coin->symbol,retstr);
-=======
-        fprintf(stderr,">>>>>>>>>>> %s dpow_sendrawtransaction (%s)\n",coin->symbol,retstr);
->>>>>>> 111cf39a
         free(paramstr);
         return(retstr);
     }
