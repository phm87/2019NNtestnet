--- conflicted
+++ resolved
@@ -482,28 +482,6 @@
     }
     else
     {
-<<<<<<< HEAD
-      if ( dpow_haveutxo(myinfo,bp->destcoin,&ep->dest.prev_hash,&ep->dest.prev_vout,destaddr,src->symbol) > 0 )
-      {
-        if ( (strcmp("KMD",dest->symbol) == 0 ) && (ep->dest.prev_vout != -1) )
-          {
-            // lock the dest utxo if destination coin is KMD.
-            if (dpow_lockunspent(myinfo,bp->destcoin,destaddr,bits256_str(str2,ep->dest.prev_hash),ep->dest.prev_vout) != 0)
-              printf(">>>> LOCKED %s UTXO.(%s) vout.(%d)\n",dest->symbol,bits256_str(str2,ep->dest.prev_hash),ep->dest.prev_vout);
-            else
-              printf("<<<< FAILED TO LOCK %s UTXO.(%s) vout.(%d)\n",dest->symbol,bits256_str(str2,ep->dest.prev_hash),ep->dest.prev_vout);
-          }
-      }
-      if ( dpow_haveutxo(myinfo,bp->srccoin,&ep->src.prev_hash,&ep->src.prev_vout,srcaddr,"") > 0 )
-      {
-        if ( ( strcmp("KMD",src->symbol) == 0 ) && (ep->src.prev_vout != -1) )
-        {
-          // lock the src coin selected utxo if the source coin is KMD.
-          if (dpow_lockunspent(myinfo,bp->srccoin,srcaddr,bits256_str(str2,ep->src.prev_hash),ep->src.prev_vout) != 0)
-            printf(">>>> LOCKED %s UTXO.(%s) vout.(%d\n",src->symbol,bits256_str(str2,ep->src.prev_hash),ep->src.prev_vout);
-          else
-            printf("<<<< FAILED TO LOCK %s UTXO.(%s) vout.(%d)\n",src->symbol,bits256_str(str2,ep->src.prev_hash),ep->src.prev_vout);
-=======
         if ( dpow_haveutxo(myinfo,bp->destcoin,&ep->dest.prev_hash,&ep->dest.prev_vout,destaddr,src->symbol) > 0 )
         {
             if ( (strcmp("KMD",dest->symbol) == 0 ) && (ep->dest.prev_vout != -1) )
@@ -525,9 +503,7 @@
                 else
                     printf("<<<< FAILED TO LOCK %s UTXO.(%s) vout.(%d)\n",src->symbol,bits256_str(str2,ep->src.prev_hash),ep->src.prev_vout);
             }
->>>>>>> d81b76cf
-        }
-      }
+        }
         if ( bp->isratify != 0 )
         {
             bp->notaries[myind].ratifysrcutxo = ep->src.prev_hash;
@@ -646,11 +622,6 @@
     printf("[%d] END isratify.%d:%d bestk.%d %llx sigs.%llx state.%x machine ht.%d completed state.%x %s.%s %s.%s recvmask.%llx paxwdcrc.%x %p %p\n",Numallocated,bp->isratify,dp->ratifying,bp->bestk,(long long)bp->bestmask,(long long)(bp->bestk>=0?bp->destsigsmasks[bp->bestk]:0),bp->state,bp->height,bp->state,dp->dest,bits256_str(str,bp->desttxid),dp->symbol,bits256_str(str2,bp->srctxid),(long long)bp->recvmask,bp->paxwdcrc,src,dest);
     dp->lastrecvmask = bp->recvmask;
     dp->ratifying -= bp->isratify;
-    bp->state = 0xffffffff;
-
-<<<<<<< HEAD
-end:
-=======
     // We need to wait for notarized confirm here. If the notarization is reorged for any reason we need to rebroadcast it,
     // because the mempool is stupid after the sapling update, or Alright might be playing silly games.
     int8_t dest_confs = 0, src_confs = 0, destnotarized = 0, srcnotarized = 0, firstloop = 0;
@@ -736,9 +707,7 @@
         }
     }
     bp->state = 0xffffffff;
-
 end: 
->>>>>>> d81b76cf
     // unlock the dest utxo on KMD.
     if ( (strcmp("KMD",dest->symbol) == 0 ) && (ep->dest.prev_vout != -1) )
     {
